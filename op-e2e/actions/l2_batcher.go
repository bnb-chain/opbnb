package actions

import (
	"bytes"
	"context"
	"crypto/ecdsa"
	"crypto/rand"
	"io"
	"math/big"

	"github.com/holiman/uint256"
	"github.com/stretchr/testify/require"

	"github.com/ethereum/go-ethereum/common"
	"github.com/ethereum/go-ethereum/consensus/misc/eip4844"
	"github.com/ethereum/go-ethereum/core"
	"github.com/ethereum/go-ethereum/core/types"
	"github.com/ethereum/go-ethereum/crypto"
	"github.com/ethereum/go-ethereum/log"
	"github.com/ethereum/go-ethereum/params"

	"github.com/ethereum-optimism/optimism/op-batcher/batcher"
	"github.com/ethereum-optimism/optimism/op-batcher/compressor"
	batcherFlags "github.com/ethereum-optimism/optimism/op-batcher/flags"
	"github.com/ethereum-optimism/optimism/op-e2e/e2eutils"
	"github.com/ethereum-optimism/optimism/op-node/rollup"
	"github.com/ethereum-optimism/optimism/op-node/rollup/derive"
	plasma "github.com/ethereum-optimism/optimism/op-plasma"
	"github.com/ethereum-optimism/optimism/op-service/eth"
	"github.com/ethereum-optimism/optimism/op-service/txmgr"
)

type SyncStatusAPI interface {
	SyncStatus(ctx context.Context) (*eth.SyncStatus, error)
}

type BlocksAPI interface {
	BlockByNumber(ctx context.Context, number *big.Int) (*types.Block, error)
}

type L1TxAPI interface {
	PendingNonceAt(ctx context.Context, account common.Address) (uint64, error)
	HeaderByNumber(ctx context.Context, number *big.Int) (*types.Header, error)
	SendTransaction(ctx context.Context, tx *types.Transaction) error
}

type PlasmaInputSetter interface {
<<<<<<< HEAD
	SetInput(ctx context.Context, img []byte) (plasma.Keccak256Commitment, error)
=======
	SetInput(ctx context.Context, img []byte) (plasma.CommitmentData, error)
>>>>>>> f8143c8c
}

type BatcherCfg struct {
	// Limit the size of txs
	MinL1TxSize uint64
	MaxL1TxSize uint64

	BatcherKey *ecdsa.PrivateKey

	GarbageCfg *GarbageChannelCfg

	ForceSubmitSingularBatch bool
	ForceSubmitSpanBatch     bool
	UsePlasma                bool

	DataAvailabilityType batcherFlags.DataAvailabilityType
	PlasmaDA             PlasmaInputSetter
}

func DefaultBatcherCfg(dp *e2eutils.DeployParams) *BatcherCfg {
	return &BatcherCfg{
		MinL1TxSize:          0,
		MaxL1TxSize:          128_000,
		BatcherKey:           dp.Secrets.Batcher,
		DataAvailabilityType: batcherFlags.CalldataType,
	}
}

func PlasmaBatcherCfg(dp *e2eutils.DeployParams, plasmaDa PlasmaInputSetter) *BatcherCfg {
	return &BatcherCfg{
		MinL1TxSize:          0,
		MaxL1TxSize:          128_000,
		BatcherKey:           dp.Secrets.Batcher,
		DataAvailabilityType: batcherFlags.CalldataType,
		PlasmaDA:             plasmaDa,
		UsePlasma:            true,
	}
}

type L2BlockRefs interface {
	L2BlockRefByHash(ctx context.Context, hash common.Hash) (eth.L2BlockRef, error)
}

// L2Batcher buffers and submits L2 batches to L1.
//
// TODO: note the batcher shares little logic/state with actual op-batcher,
// tests should only use this actor to build batch contents for rollup node actors to consume,
// until the op-batcher is refactored and can be covered better.
type L2Batcher struct {
	log log.Logger

	rollupCfg *rollup.Config

	syncStatusAPI SyncStatusAPI
	l2            BlocksAPI
	l1            L1TxAPI
	engCl         L2BlockRefs

	l1Signer types.Signer

	l2ChannelOut     ChannelOutIface
	l2Submitting     bool // when the channel out is being submitted, and not safe to write to without resetting
	l2BufferedBlock  eth.L2BlockRef
	l2SubmittedBlock eth.L2BlockRef
	l2BatcherCfg     *BatcherCfg
	batcherAddr      common.Address

	LastSubmitted *types.Transaction
}

func NewL2Batcher(log log.Logger, rollupCfg *rollup.Config, batcherCfg *BatcherCfg, api SyncStatusAPI, l1 L1TxAPI, l2 BlocksAPI, engCl L2BlockRefs) *L2Batcher {
	return &L2Batcher{
		log:           log,
		rollupCfg:     rollupCfg,
		syncStatusAPI: api,
		l1:            l1,
		l2:            l2,
		engCl:         engCl,
		l2BatcherCfg:  batcherCfg,
		l1Signer:      types.LatestSignerForChainID(rollupCfg.L1ChainID),
		batcherAddr:   crypto.PubkeyToAddress(batcherCfg.BatcherKey.PublicKey),
	}
}

// SubmittingData indicates if the actor is submitting buffer data.
// All data must be submitted before it can safely continue buffering more L2 blocks.
func (s *L2Batcher) SubmittingData() bool {
	return s.l2Submitting
}

// ActL2BatchBuffer adds the next L2 block to the batch buffer.
// If the buffer is being submitted, the buffer is wiped.
func (s *L2Batcher) ActL2BatchBuffer(t Testing) {
	require.NoError(t, s.Buffer(t), "failed to add block to channel")
}

func (s *L2Batcher) Buffer(t Testing) error {
	if s.l2Submitting { // break ongoing submitting work if necessary
		s.l2ChannelOut = nil
		s.l2Submitting = false
	}
	syncStatus, err := s.syncStatusAPI.SyncStatus(t.Ctx())
	require.NoError(t, err, "no sync status error")
	// If we just started, start at safe-head
	if s.l2SubmittedBlock == (eth.L2BlockRef{}) {
		s.log.Info("Starting batch-submitter work at safe-head", "safe", syncStatus.SafeL2)
		s.l2SubmittedBlock = syncStatus.SafeL2
		s.l2BufferedBlock = syncStatus.SafeL2
		s.l2ChannelOut = nil
	}
	// If it's lagging behind, catch it up.
	if s.l2SubmittedBlock.Number < syncStatus.SafeL2.Number {
		s.log.Warn("last submitted block lagged behind L2 safe head: batch submission will continue from the safe head now", "last", s.l2SubmittedBlock, "safe", syncStatus.SafeL2)
		s.l2SubmittedBlock = syncStatus.SafeL2
		s.l2BufferedBlock = syncStatus.SafeL2
		s.l2ChannelOut = nil
	}
	// Add the next unsafe block to the channel
	if s.l2BufferedBlock.Number >= syncStatus.UnsafeL2.Number {
		if s.l2BufferedBlock.Number > syncStatus.UnsafeL2.Number || s.l2BufferedBlock.Hash != syncStatus.UnsafeL2.Hash {
			s.log.Error("detected a reorg in L2 chain vs previous buffered information, resetting to safe head now", "safe_head", syncStatus.SafeL2)
			s.l2SubmittedBlock = syncStatus.SafeL2
			s.l2BufferedBlock = syncStatus.SafeL2
			s.l2ChannelOut = nil
		} else {
			s.log.Info("nothing left to submit")
			return nil
		}
	}
	block, err := s.l2.BlockByNumber(t.Ctx(), big.NewInt(int64(s.l2BufferedBlock.Number+1)))
	require.NoError(t, err, "need l2 block %d from sync status", s.l2SubmittedBlock.Number+1)
	if block.ParentHash() != s.l2BufferedBlock.Hash {
		s.log.Error("detected a reorg in L2 chain vs previous submitted information, resetting to safe head now", "safe_head", syncStatus.SafeL2)
		s.l2SubmittedBlock = syncStatus.SafeL2
		s.l2BufferedBlock = syncStatus.SafeL2
		s.l2ChannelOut = nil
	}
	// Create channel if we don't have one yet
	if s.l2ChannelOut == nil {
		var ch ChannelOutIface
		if s.l2BatcherCfg.GarbageCfg != nil {
			ch, err = NewGarbageChannelOut(s.l2BatcherCfg.GarbageCfg)
		} else {
<<<<<<< HEAD
			c, e := compressor.NewRatioCompressor(compressor.Config{
				TargetOutputSize: batcher.MaxDataSize(1, s.l2BatcherCfg.MaxL1TxSize),
				ApproxComprRatio: 1,
			})
			require.NoError(t, e, "failed to create compressor")

			var batchType uint = derive.SingularBatchType
			var spanBatchBuilder *derive.SpanBatchBuilder = nil

			if s.l2BatcherCfg.ForceSubmitSingularBatch && s.l2BatcherCfg.ForceSubmitSpanBatch {
				t.Fatalf("ForceSubmitSingularBatch and ForceSubmitSpanBatch cannot be set to true at the same time")
			} else if s.l2BatcherCfg.ForceSubmitSingularBatch {
				// use SingularBatchType
			} else if s.l2BatcherCfg.ForceSubmitSpanBatch || s.rollupCfg.IsDelta(block.Time()) {
				// If both ForceSubmitSingularBatch and ForceSubmitSpanbatch are false, use SpanBatch automatically if Delta HF is activated.
				batchType = derive.SpanBatchType
				spanBatchBuilder = derive.NewSpanBatchBuilder(s.rollupCfg.Genesis.L2Time, s.rollupCfg.L2ChainID)
			}
			ch, err = derive.NewChannelOut(batchType, c, spanBatchBuilder)
=======
			target := batcher.MaxDataSize(1, s.l2BatcherCfg.MaxL1TxSize)
			c, e := compressor.NewShadowCompressor(compressor.Config{
				TargetOutputSize: target,
				CompressionAlgo:  derive.Zlib,
			})
			require.NoError(t, e, "failed to create compressor")

			if s.l2BatcherCfg.ForceSubmitSingularBatch && s.l2BatcherCfg.ForceSubmitSpanBatch {
				t.Fatalf("ForceSubmitSingularBatch and ForceSubmitSpanBatch cannot be set to true at the same time")
			} else {
				// use span batch if we're forcing it or if we're at/beyond delta
				if s.l2BatcherCfg.ForceSubmitSpanBatch || s.rollupCfg.IsDelta(block.Time()) {
					ch, err = derive.NewSpanChannelOut(s.rollupCfg.Genesis.L2Time, s.rollupCfg.L2ChainID, target, derive.Zlib)
					// use singular batches in all other cases
				} else {
					ch, err = derive.NewSingularChannelOut(c)
				}
			}
>>>>>>> f8143c8c
		}
		require.NoError(t, err, "failed to create channel")
		s.l2ChannelOut = ch
	}
<<<<<<< HEAD
	if _, err := s.l2ChannelOut.AddBlock(s.rollupCfg, block); err != nil { // should always succeed
=======
	if err := s.l2ChannelOut.AddBlock(s.rollupCfg, block); err != nil {
>>>>>>> f8143c8c
		return err
	}
	ref, err := s.engCl.L2BlockRefByHash(t.Ctx(), block.Hash())
	require.NoError(t, err, "failed to get L2BlockRef")
	s.l2BufferedBlock = ref
	return nil
}

func (s *L2Batcher) ActL2ChannelClose(t Testing) {
	// Don't run this action if there's no data to submit
	if s.l2ChannelOut == nil {
		t.InvalidAction("need to buffer data first, cannot batch submit with empty buffer")
		return
	}
	require.NoError(t, s.l2ChannelOut.Close(), "must close channel before submitting it")
}

// ActL2BatchSubmit constructs a batch tx from previous buffered L2 blocks, and submits it to L1
func (s *L2Batcher) ActL2BatchSubmit(t Testing, txOpts ...func(tx *types.DynamicFeeTx)) {
	// Don't run this action if there's no data to submit
	if s.l2ChannelOut == nil {
		t.InvalidAction("need to buffer data first, cannot batch submit with empty buffer")
		return
	}
	// Collect the output frame
	data := new(bytes.Buffer)
	data.WriteByte(derive.DerivationVersion0)
	// subtract one, to account for the version byte
	if _, err := s.l2ChannelOut.OutputFrame(data, s.l2BatcherCfg.MaxL1TxSize-1); err == io.EOF {
		s.l2ChannelOut = nil
		s.l2Submitting = false
	} else if err != nil {
		s.l2Submitting = false
		t.Fatalf("failed to output channel data to frame: %v", err)
	}

	payload := data.Bytes()
	if s.l2BatcherCfg.UsePlasma {
		comm, err := s.l2BatcherCfg.PlasmaDA.SetInput(t.Ctx(), payload)
		require.NoError(t, err, "failed to set input for plasma")
		payload = comm.TxData()
	}

	nonce, err := s.l1.PendingNonceAt(t.Ctx(), s.batcherAddr)
	require.NoError(t, err, "need batcher nonce")

	gasTipCap := big.NewInt(2 * params.GWei)
	pendingHeader, err := s.l1.HeaderByNumber(t.Ctx(), big.NewInt(-1))
	require.NoError(t, err, "need l1 pending header for gas price estimation")
	gasFeeCap := new(big.Int).Add(gasTipCap, new(big.Int).Mul(pendingHeader.BaseFee, big.NewInt(2)))

	var txData types.TxData
	if s.l2BatcherCfg.DataAvailabilityType == batcherFlags.CalldataType {
		rawTx := &types.DynamicFeeTx{
			ChainID:   s.rollupCfg.L1ChainID,
			Nonce:     nonce,
			To:        &s.rollupCfg.BatchInboxAddress,
			GasTipCap: gasTipCap,
			GasFeeCap: gasFeeCap,
			Data:      payload,
		}
		for _, opt := range txOpts {
			opt(rawTx)
		}

		gas, err := core.IntrinsicGas(rawTx.Data, nil, false, true, true, false)
		require.NoError(t, err, "need to compute intrinsic gas")
		rawTx.Gas = gas
		txData = rawTx
	} else if s.l2BatcherCfg.DataAvailabilityType == batcherFlags.BlobsType {
		var b eth.Blob
		require.NoError(t, b.FromData(payload), "must turn data into blob")
		sidecar, blobHashes, err := txmgr.MakeSidecar([]*eth.Blob{&b})
		require.NoError(t, err)
		require.NotNil(t, pendingHeader.ExcessBlobGas, "need L1 header with 4844 properties")
		blobBaseFee := eip4844.CalcBlobFee(*pendingHeader.ExcessBlobGas)
		blobFeeCap := new(uint256.Int).Mul(uint256.NewInt(2), uint256.MustFromBig(blobBaseFee))
		if blobFeeCap.Lt(uint256.NewInt(params.GWei)) { // ensure we meet 1 gwei geth tx-pool minimum
			blobFeeCap = uint256.NewInt(params.GWei)
		}
		txData = &types.BlobTx{
			To:         s.rollupCfg.BatchInboxAddress,
			Data:       nil,
			Gas:        params.TxGas, // intrinsic gas only
			BlobHashes: blobHashes,
			Sidecar:    sidecar,
			ChainID:    uint256.MustFromBig(s.rollupCfg.L1ChainID),
			GasTipCap:  uint256.MustFromBig(gasTipCap),
			GasFeeCap:  uint256.MustFromBig(gasFeeCap),
			BlobFeeCap: blobFeeCap,
			Value:      uint256.NewInt(0),
			Nonce:      nonce,
		}
	} else {
		t.Fatalf("unrecognized DA type: %q", string(s.l2BatcherCfg.DataAvailabilityType))
	}

	tx, err := types.SignNewTx(s.l2BatcherCfg.BatcherKey, s.l1Signer, txData)
	require.NoError(t, err, "need to sign tx")

	err = s.l1.SendTransaction(t.Ctx(), tx)
	require.NoError(t, err, "need to send tx")
	s.LastSubmitted = tx
}

func (s *L2Batcher) ActL2BatchSubmitMultiBlob(t Testing, numBlobs int) {
	if s.l2BatcherCfg.DataAvailabilityType != batcherFlags.BlobsType {
		t.InvalidAction("ActL2BatchSubmitMultiBlob only available for Blobs DA type")
		return
	} else if numBlobs > 6 || numBlobs < 1 {
		t.InvalidAction("invalid number of blobs %d, must be within [1,6]", numBlobs)
	}

	// Don't run this action if there's no data to submit
	if s.l2ChannelOut == nil {
		t.InvalidAction("need to buffer data first, cannot batch submit with empty buffer")
		return
	}

	// Collect the output frames into blobs
	blobs := make([]*eth.Blob, numBlobs)
	for i := 0; i < numBlobs; i++ {
		data := new(bytes.Buffer)
		data.WriteByte(derive.DerivationVersion0)
		// write only a few bytes to all but the last blob
		l := uint64(derive.FrameV0OverHeadSize + 4) // 4 bytes content
		if i == numBlobs-1 {
			// write remaining channel to last frame
			// subtract one, to account for the version byte
			l = s.l2BatcherCfg.MaxL1TxSize - 1
		}
		if _, err := s.l2ChannelOut.OutputFrame(data, l); err == io.EOF {
			s.l2Submitting = false
			if i < numBlobs-1 {
				t.Fatalf("failed to fill up %d blobs, only filled %d", numBlobs, i+1)
			}
			s.l2ChannelOut = nil
		} else if err != nil {
			s.l2Submitting = false
			t.Fatalf("failed to output channel data to frame: %v", err)
		}

		blobs[i] = new(eth.Blob)
		require.NoError(t, blobs[i].FromData(data.Bytes()), "must turn data into blob")
	}

	nonce, err := s.l1.PendingNonceAt(t.Ctx(), s.batcherAddr)
	require.NoError(t, err, "need batcher nonce")

	gasTipCap := big.NewInt(2 * params.GWei)
	pendingHeader, err := s.l1.HeaderByNumber(t.Ctx(), big.NewInt(-1))
	require.NoError(t, err, "need l1 pending header for gas price estimation")
	gasFeeCap := new(big.Int).Add(gasTipCap, new(big.Int).Mul(pendingHeader.BaseFee, big.NewInt(2)))

	sidecar, blobHashes, err := txmgr.MakeSidecar(blobs)
	require.NoError(t, err)
	require.NotNil(t, pendingHeader.ExcessBlobGas, "need L1 header with 4844 properties")
	blobBaseFee := eip4844.CalcBlobFee(*pendingHeader.ExcessBlobGas)
	blobFeeCap := new(uint256.Int).Mul(uint256.NewInt(2), uint256.MustFromBig(blobBaseFee))
	if blobFeeCap.Lt(uint256.NewInt(params.GWei)) { // ensure we meet 1 gwei geth tx-pool minimum
		blobFeeCap = uint256.NewInt(params.GWei)
	}
	txData := &types.BlobTx{
		To:         s.rollupCfg.BatchInboxAddress,
		Data:       nil,
		Gas:        params.TxGas, // intrinsic gas only
		BlobHashes: blobHashes,
		Sidecar:    sidecar,
		ChainID:    uint256.MustFromBig(s.rollupCfg.L1ChainID),
		GasTipCap:  uint256.MustFromBig(gasTipCap),
		GasFeeCap:  uint256.MustFromBig(gasFeeCap),
		BlobFeeCap: blobFeeCap,
		Value:      uint256.NewInt(0),
		Nonce:      nonce,
	}

	tx, err := types.SignNewTx(s.l2BatcherCfg.BatcherKey, s.l1Signer, txData)
	require.NoError(t, err, "need to sign tx")

	err = s.l1.SendTransaction(t.Ctx(), tx)
	require.NoError(t, err, "need to send tx")
	s.LastSubmitted = tx
}

// ActL2BatchSubmitGarbage constructs a malformed channel frame and submits it to the
// batch inbox. This *should* cause the batch inbox to reject the blocks
// encoded within the frame, even if the blocks themselves are valid.
func (s *L2Batcher) ActL2BatchSubmitGarbage(t Testing, kind GarbageKind) {
	// Don't run this action if there's no data to submit
	if s.l2ChannelOut == nil {
		t.InvalidAction("need to buffer data first, cannot batch submit with empty buffer")
		return
	}

	// Collect the output frame
	data := new(bytes.Buffer)
	data.WriteByte(derive.DerivationVersion0)

	// subtract one, to account for the version byte
	if _, err := s.l2ChannelOut.OutputFrame(data, s.l2BatcherCfg.MaxL1TxSize-1); err == io.EOF {
		s.l2ChannelOut = nil
		s.l2Submitting = false
	} else if err != nil {
		s.l2Submitting = false
		t.Fatalf("failed to output channel data to frame: %v", err)
	}

	outputFrame := data.Bytes()

	// Malform the output frame
	switch kind {
	// Strip the derivation version byte from the output frame
	case STRIP_VERSION:
		outputFrame = outputFrame[1:]
	// Replace the output frame with random bytes of length [1, 512]
	case RANDOM:
		i, err := rand.Int(rand.Reader, big.NewInt(512))
		require.NoError(t, err, "error generating random bytes length")
		buf := make([]byte, i.Int64()+1)
		_, err = rand.Read(buf)
		require.NoError(t, err, "error generating random bytes")
		outputFrame = buf
	// Remove 4 bytes from the tail end of the output frame
	case TRUNCATE_END:
		outputFrame = outputFrame[:len(outputFrame)-4]
	// Append 4 garbage bytes to the end of the output frame
	case DIRTY_APPEND:
		outputFrame = append(outputFrame, []byte{0xBA, 0xD0, 0xC0, 0xDE}...)
	case INVALID_COMPRESSION:
		// Do nothing post frame encoding- the `GarbageChannelOut` used for this case is modified to
		// use gzip compression rather than zlib, which is invalid.
		break
	case MALFORM_RLP:
		// Do nothing post frame encoding- the `GarbageChannelOut` used for this case is modified to
		// write malformed RLP each time a block is added to the channel.
		break
	default:
		t.Fatalf("Unexpected garbage kind: %v", kind)
	}

	nonce, err := s.l1.PendingNonceAt(t.Ctx(), s.batcherAddr)
	require.NoError(t, err, "need batcher nonce")

	gasTipCap := big.NewInt(2 * params.GWei)
	pendingHeader, err := s.l1.HeaderByNumber(t.Ctx(), big.NewInt(-1))
	require.NoError(t, err, "need l1 pending header for gas price estimation")
	gasFeeCap := new(big.Int).Add(gasTipCap, new(big.Int).Mul(pendingHeader.BaseFee, big.NewInt(2)))

	rawTx := &types.DynamicFeeTx{
		ChainID:   s.rollupCfg.L1ChainID,
		Nonce:     nonce,
		To:        &s.rollupCfg.BatchInboxAddress,
		GasTipCap: gasTipCap,
		GasFeeCap: gasFeeCap,
		Data:      outputFrame,
	}
	gas, err := core.IntrinsicGas(rawTx.Data, nil, false, true, true, false)
	require.NoError(t, err, "need to compute intrinsic gas")
	rawTx.Gas = gas

	tx, err := types.SignNewTx(s.l2BatcherCfg.BatcherKey, s.l1Signer, rawTx)
	require.NoError(t, err, "need to sign tx")

	err = s.l1.SendTransaction(t.Ctx(), tx)
	require.NoError(t, err, "need to send tx")
}

func (s *L2Batcher) ActBufferAll(t Testing) {
	stat, err := s.syncStatusAPI.SyncStatus(t.Ctx())
	require.NoError(t, err)
	for s.l2BufferedBlock.Number < stat.UnsafeL2.Number {
		s.ActL2BatchBuffer(t)
	}
}

func (s *L2Batcher) ActSubmitAll(t Testing) {
	s.ActBufferAll(t)
	s.ActL2ChannelClose(t)
	s.ActL2BatchSubmit(t)
}

func (s *L2Batcher) ActSubmitAllMultiBlobs(t Testing, numBlobs int) {
	s.ActBufferAll(t)
	s.ActL2ChannelClose(t)
	s.ActL2BatchSubmitMultiBlob(t, numBlobs)
}<|MERGE_RESOLUTION|>--- conflicted
+++ resolved
@@ -45,11 +45,7 @@
 }
 
 type PlasmaInputSetter interface {
-<<<<<<< HEAD
-	SetInput(ctx context.Context, img []byte) (plasma.Keccak256Commitment, error)
-=======
 	SetInput(ctx context.Context, img []byte) (plasma.CommitmentData, error)
->>>>>>> f8143c8c
 }
 
 type BatcherCfg struct {
@@ -193,27 +189,6 @@
 		if s.l2BatcherCfg.GarbageCfg != nil {
 			ch, err = NewGarbageChannelOut(s.l2BatcherCfg.GarbageCfg)
 		} else {
-<<<<<<< HEAD
-			c, e := compressor.NewRatioCompressor(compressor.Config{
-				TargetOutputSize: batcher.MaxDataSize(1, s.l2BatcherCfg.MaxL1TxSize),
-				ApproxComprRatio: 1,
-			})
-			require.NoError(t, e, "failed to create compressor")
-
-			var batchType uint = derive.SingularBatchType
-			var spanBatchBuilder *derive.SpanBatchBuilder = nil
-
-			if s.l2BatcherCfg.ForceSubmitSingularBatch && s.l2BatcherCfg.ForceSubmitSpanBatch {
-				t.Fatalf("ForceSubmitSingularBatch and ForceSubmitSpanBatch cannot be set to true at the same time")
-			} else if s.l2BatcherCfg.ForceSubmitSingularBatch {
-				// use SingularBatchType
-			} else if s.l2BatcherCfg.ForceSubmitSpanBatch || s.rollupCfg.IsDelta(block.Time()) {
-				// If both ForceSubmitSingularBatch and ForceSubmitSpanbatch are false, use SpanBatch automatically if Delta HF is activated.
-				batchType = derive.SpanBatchType
-				spanBatchBuilder = derive.NewSpanBatchBuilder(s.rollupCfg.Genesis.L2Time, s.rollupCfg.L2ChainID)
-			}
-			ch, err = derive.NewChannelOut(batchType, c, spanBatchBuilder)
-=======
 			target := batcher.MaxDataSize(1, s.l2BatcherCfg.MaxL1TxSize)
 			c, e := compressor.NewShadowCompressor(compressor.Config{
 				TargetOutputSize: target,
@@ -232,16 +207,11 @@
 					ch, err = derive.NewSingularChannelOut(c)
 				}
 			}
->>>>>>> f8143c8c
 		}
 		require.NoError(t, err, "failed to create channel")
 		s.l2ChannelOut = ch
 	}
-<<<<<<< HEAD
-	if _, err := s.l2ChannelOut.AddBlock(s.rollupCfg, block); err != nil { // should always succeed
-=======
 	if err := s.l2ChannelOut.AddBlock(s.rollupCfg, block); err != nil {
->>>>>>> f8143c8c
 		return err
 	}
 	ref, err := s.engCl.L2BlockRefByHash(t.Ctx(), block.Hash())
