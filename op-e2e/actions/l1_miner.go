package actions

import (
	"math/big"

	"github.com/stretchr/testify/require"

	"github.com/ethereum/go-ethereum/common"
	"github.com/ethereum/go-ethereum/consensus/misc/eip1559"
	"github.com/ethereum/go-ethereum/consensus/misc/eip4844"
	"github.com/ethereum/go-ethereum/core"
	"github.com/ethereum/go-ethereum/core/state"
	"github.com/ethereum/go-ethereum/core/types"
	"github.com/ethereum/go-ethereum/crypto"
	"github.com/ethereum/go-ethereum/log"
	"github.com/ethereum/go-ethereum/trie"

	"github.com/ethereum-optimism/optimism/op-e2e/e2eutils"
	"github.com/ethereum-optimism/optimism/op-node/rollup/derive"
	"github.com/ethereum-optimism/optimism/op-service/eth"
)

// L1Miner wraps a L1Replica with instrumented block building ability.
type L1Miner struct {
	L1Replica

	blobStore *e2eutils.BlobsStore

	// L1 block building preferences
	prefCoinbase common.Address

	// L1 block building data
	l1BuildingHeader *types.Header             // block header that we add txs to for block building
	l1BuildingState  *state.StateDB            // state used for block building
	l1GasPool        *core.GasPool             // track gas used of ongoing building
	pendingIndices   map[common.Address]uint64 // per account, how many txs from the pool were already included in the block, since the pool is lagging behind block mining.
	l1Transactions   []*types.Transaction      // collects txs that were successfully included into current block build
	l1Receipts       []*types.Receipt          // collect receipts of ongoing building
	l1Building       bool
	l1TxFailed       []*types.Transaction // log of failed transactions which could not be included
	// sidecars that come with the transactions
	l1BuildingBlobSidecars []*types.BlobTxSidecar
}

// NewL1Miner creates a new L1Replica that can also build blocks.
func NewL1Miner(t Testing, log log.Logger, genesis *core.Genesis) *L1Miner {
	rep := NewL1Replica(t, log, genesis)
	return &L1Miner{
		L1Replica: *rep,
		blobStore: e2eutils.NewBlobStore(),
	}
}

<<<<<<< HEAD
func NewL1MinerWithPort(t Testing, log log.Logger, genesis *core.Genesis, port int) *L1Miner {
	rep := NewL1ReplicaWithPort(t, log, genesis, port)
	return &L1Miner{
		L1Replica: *rep,
	}
}

=======
>>>>>>> f8143c8c
func (s *L1Miner) BlobStore() derive.L1BlobsFetcher {
	return s.blobStore
}

// ActL1StartBlock returns an action to build a new L1 block on top of the head block,
// with timeDelta added to the head block time.
func (s *L1Miner) ActL1StartBlock(timeDelta uint64) Action {
	return func(t Testing) {
		if s.l1Building {
			t.InvalidAction("not valid if we already started building a block")
		}
		if timeDelta == 0 {
			t.Fatalf("invalid time delta: %d", timeDelta)
		}

		parent := s.l1Chain.CurrentHeader()
		parentHash := parent.Hash()
		statedb, err := state.New(parent.Root, state.NewDatabase(s.l1Database), nil)
		if err != nil {
			t.Fatalf("failed to init state db around block %s (state %s): %w", parentHash, parent.Root, err)
		}
		header := &types.Header{
			ParentHash: parentHash,
			Coinbase:   s.prefCoinbase,
			Difficulty: common.Big0,
			Number:     new(big.Int).Add(parent.Number, common.Big1),
			GasLimit:   parent.GasLimit,
			Time:       parent.Time + timeDelta,
			Extra:      []byte("L1 was here"),
			MixDigest:  common.Hash{}, // TODO: maybe randomize this (prev-randao value)
		}
		if s.l1Cfg.Config.IsLondon(header.Number) {
			header.BaseFee = eip1559.CalcBaseFee(s.l1Cfg.Config, parent, header.Time)
			// At the transition, double the gas limit so the gas target is equal to the old gas limit.
			if !s.l1Cfg.Config.IsLondon(parent.Number) {
				header.GasLimit = parent.GasLimit * s.l1Cfg.Config.ElasticityMultiplier()
			}
		}
		if s.l1Cfg.Config.IsShanghai(header.Number, header.Time) {
			header.WithdrawalsHash = &types.EmptyWithdrawalsHash
		}
		if s.l1Cfg.Config.IsCancun(header.Number, header.Time) {
			header.BlobGasUsed = new(uint64)
			header.ExcessBlobGas = new(uint64)
			root := crypto.Keccak256Hash([]byte("fake-beacon-block-root"), header.Number.Bytes())
			header.ParentBeaconRoot = &root
		}

		s.l1Building = true
		s.l1BuildingHeader = header
		s.l1BuildingState = statedb
		s.l1Receipts = make([]*types.Receipt, 0)
		s.l1Transactions = make([]*types.Transaction, 0)
		s.pendingIndices = make(map[common.Address]uint64)
		s.l1BuildingBlobSidecars = make([]*types.BlobTxSidecar, 0)

		s.l1GasPool = new(core.GasPool).AddGas(header.GasLimit)
	}
}

// ActL1IncludeTx includes the next tx from L1 tx pool from the given account
func (s *L1Miner) ActL1IncludeTx(from common.Address) Action {
	return func(t Testing) {
		if !s.l1Building {
			t.InvalidAction("no tx inclusion when not building l1 block")
			return
		}
		getPendingIndex := func(from common.Address) uint64 {
			return s.pendingIndices[from]
		}
		tx := firstValidTx(t, from, getPendingIndex, s.eth.TxPool().ContentFrom, s.EthClient().NonceAt)
		s.IncludeTx(t, tx)
		s.pendingIndices[from] = s.pendingIndices[from] + 1 // won't retry the tx
	}
}

// ActL1IncludeTxByHash tries to include a tx by tx-hash.
func (s *L1Miner) ActL1IncludeTxByHash(txHash common.Hash) Action {
	return func(t Testing) {
		if !s.l1Building {
			t.InvalidAction("no tx inclusion when not building l1 block")
			return
		}
		tx := s.eth.TxPool().Get(txHash)
		require.NotNil(t, tx, "cannot find tx %s", txHash)
		s.IncludeTx(t, tx)
		from, err := s.l1Signer.Sender(tx)
		require.NoError(t, err)
		s.pendingIndices[from] = s.pendingIndices[from] + 1 // won't retry the tx
	}
}

func (s *L1Miner) IncludeTx(t Testing, tx *types.Transaction) {
	from, err := s.l1Signer.Sender(tx)
	require.NoError(t, err)
	s.log.Info("including tx", "nonce", tx.Nonce(), "from", from, "to", tx.To())
	if tx.Gas() > s.l1BuildingHeader.GasLimit {
		t.Fatalf("tx consumes %d gas, more than available in L1 block %d", tx.Gas(), s.l1BuildingHeader.GasLimit)
	}
	if tx.Gas() > uint64(*s.l1GasPool) {
		t.InvalidAction("action takes too much gas: %d, only have %d", tx.Gas(), uint64(*s.l1GasPool))
		return
	}
	s.l1BuildingState.SetTxContext(tx.Hash(), len(s.l1Transactions))
	receipt, err := core.ApplyTransaction(s.l1Cfg.Config, s.l1Chain, &s.l1BuildingHeader.Coinbase,
		s.l1GasPool, s.l1BuildingState, s.l1BuildingHeader, tx.WithoutBlobTxSidecar(), &s.l1BuildingHeader.GasUsed, *s.l1Chain.GetVMConfig())
	if err != nil {
		s.l1TxFailed = append(s.l1TxFailed, tx)
		t.Fatalf("failed to apply transaction to L1 block (tx %d): %v", len(s.l1Transactions), err)
	}
	s.l1Receipts = append(s.l1Receipts, receipt)
	s.l1Transactions = append(s.l1Transactions, tx.WithoutBlobTxSidecar())
	if tx.Type() == types.BlobTxType {
		require.True(t, s.l1Cfg.Config.IsCancun(s.l1BuildingHeader.Number, s.l1BuildingHeader.Time), "L1 must be cancun to process blob tx")
		sidecar := tx.BlobTxSidecar()
		if sidecar != nil {
			s.l1BuildingBlobSidecars = append(s.l1BuildingBlobSidecars, sidecar)
		}
		*s.l1BuildingHeader.BlobGasUsed += receipt.BlobGasUsed
	}
}

func (s *L1Miner) ActL1SetFeeRecipient(coinbase common.Address) {
	s.prefCoinbase = coinbase
	if s.l1Building {
		s.l1BuildingHeader.Coinbase = coinbase
	}
}

// ActL1EndBlock finishes the new L1 block, and applies it to the chain as unsafe block
func (s *L1Miner) ActL1EndBlock(t Testing) {
	if !s.l1Building {
		t.InvalidAction("cannot end L1 block when not building block")
		return
	}

	s.l1Building = false
	s.l1BuildingHeader.GasUsed = s.l1BuildingHeader.GasLimit - uint64(*s.l1GasPool)
	s.l1BuildingHeader.Root = s.l1BuildingState.IntermediateRoot(s.l1Cfg.Config.IsEIP158(s.l1BuildingHeader.Number))
	block := types.NewBlock(s.l1BuildingHeader, s.l1Transactions, nil, s.l1Receipts, trie.NewStackTrie(nil))
	if s.l1Cfg.Config.IsShanghai(s.l1BuildingHeader.Number, s.l1BuildingHeader.Time) {
		block = block.WithWithdrawals(make([]*types.Withdrawal, 0))
	}
	if s.l1Cfg.Config.IsCancun(s.l1BuildingHeader.Number, s.l1BuildingHeader.Time) {
		parent := s.l1Chain.GetHeaderByHash(s.l1BuildingHeader.ParentHash)
		var (
			parentExcessBlobGas uint64
			parentBlobGasUsed   uint64
		)
		if parent.ExcessBlobGas != nil {
			parentExcessBlobGas = *parent.ExcessBlobGas
			parentBlobGasUsed = *parent.BlobGasUsed
		}
		excessBlobGas := eip4844.CalcExcessBlobGas(parentExcessBlobGas, parentBlobGasUsed)
		s.l1BuildingHeader.ExcessBlobGas = &excessBlobGas
	}

	// Write state changes to db
	root, err := s.l1BuildingState.Commit(s.l1BuildingHeader.Number.Uint64(), s.l1Cfg.Config.IsEIP158(s.l1BuildingHeader.Number))
	if err != nil {
		t.Fatalf("l1 state write error: %v", err)
	}
	if err := s.l1BuildingState.Database().TrieDB().Commit(root, false); err != nil {
		t.Fatalf("l1 trie write error: %v", err)
	}
	// now that the blob txs are in a canonical block, flush them to the blob store
	for _, sidecar := range s.l1BuildingBlobSidecars {
		for i, h := range sidecar.BlobHashes() {
			blob := (*eth.Blob)(&sidecar.Blobs[i])
			s.blobStore.StoreBlob(block.Hash(), h, blob)
		}
	}
	_, err = s.l1Chain.InsertChain(types.Blocks{block})
	if err != nil {
		t.Fatalf("failed to insert block into l1 chain")
	}
}

func (s *L1Miner) ActEmptyBlock(t Testing) {
	s.ActL1StartBlock(12)(t)
	s.ActL1EndBlock(t)
}

func (s *L1Miner) Close() error {
	return s.L1Replica.Close()
}<|MERGE_RESOLUTION|>--- conflicted
+++ resolved
@@ -51,16 +51,6 @@
 	}
 }
 
-<<<<<<< HEAD
-func NewL1MinerWithPort(t Testing, log log.Logger, genesis *core.Genesis, port int) *L1Miner {
-	rep := NewL1ReplicaWithPort(t, log, genesis, port)
-	return &L1Miner{
-		L1Replica: *rep,
-	}
-}
-
-=======
->>>>>>> f8143c8c
 func (s *L1Miner) BlobStore() derive.L1BlobsFetcher {
 	return s.blobStore
 }
