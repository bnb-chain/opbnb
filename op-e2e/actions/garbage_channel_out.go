--- conflicted
+++ resolved
@@ -54,11 +54,7 @@
 type ChannelOutIface interface {
 	ID() derive.ChannelID
 	Reset() error
-<<<<<<< HEAD
-	AddBlock(rollupCfg *rollup.Config, block *types.Block) (uint64, error)
-=======
 	AddBlock(rollupCfg *rollup.Config, block *types.Block) error
->>>>>>> f8143c8c
 	ReadyBytes() int
 	Flush() error
 	Close() error
@@ -142,11 +138,7 @@
 // error that it returns is ErrTooManyRLPBytes. If this error
 // is returned, the channel should be closed and a new one
 // should be made.
-<<<<<<< HEAD
-func (co *GarbageChannelOut) AddBlock(rollupCfg *rollup.Config, block *types.Block) (uint64, error) {
-=======
 func (co *GarbageChannelOut) AddBlock(rollupCfg *rollup.Config, block *types.Block) error {
->>>>>>> f8143c8c
 	if co.closed {
 		return errors.New("already closed")
 	}
