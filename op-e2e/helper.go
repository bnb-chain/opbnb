package op_e2e

import (
	"crypto/md5"
	"os"
	"strconv"
	"strings"

	"github.com/ethereum-optimism/optimism/op-e2e/e2eutils"
)

var enableParallelTesting bool = os.Getenv("OP_E2E_DISABLE_PARALLEL") != "true"

func InitParallel(t e2eutils.TestingBase, args ...func(t e2eutils.TestingBase)) {
	t.Helper()
	if enableParallelTesting {
		t.Parallel()
	}
	for _, arg := range args {
		arg(t)
	}
	autoAllocateExecutor(t)
}

// isSubTest determines if the test is a sub-test or top level test.
// It does this by checking if the test name contains /
// This is not a particularly great way check, but appears to be the only option currently.
func isSubTest(t e2eutils.TestingBase) bool {
	return strings.Contains(t.Name(), "/")
}

func autoAllocateExecutor(t e2eutils.TestingBase) {
	if isSubTest(t) {
		// Always run subtests, they only start on the same executor as their parent.
		return
	}
	info := getExecutorInfo(t)
	tName := t.Name()
	tHash := md5.Sum([]byte(tName))
	executor := uint64(tHash[0]) % info.total
	checkExecutor(t, info, executor)
}

func UsesCannon(t e2eutils.TestingBase) {
	if os.Getenv("OP_E2E_CANNON_ENABLED") == "false" {
		t.Skip("Skipping cannon test")
	}
}

<<<<<<< HEAD
func SkipOnFPAC(t e2eutils.TestingBase) {
	if e2eutils.UseFPAC() {
		t.Skip("Skipping test for FPAC")
	}
}

func SkipOnNotFPAC(t e2eutils.TestingBase) {
	if !e2eutils.UseFPAC() {
		t.Skip("Skipping test for non-FPAC")
=======
func SkipOnFaultProofs(t e2eutils.TestingBase) {
	if e2eutils.UseFaultProofs() {
		t.Skip("Skipping test for fault proofs")
	}
}

func SkipOnL2OO(t e2eutils.TestingBase) {
	if e2eutils.UseL2OO() {
		t.Skip("Skipping test for L2OO")
>>>>>>> f8143c8c
	}
}

type executorInfo struct {
	total      uint64
	idx        uint64
	splitInUse bool
}

func getExecutorInfo(t e2eutils.TestingBase) executorInfo {
	var info executorInfo
	envTotal := os.Getenv("CIRCLE_NODE_TOTAL")
	envIdx := os.Getenv("CIRCLE_NODE_INDEX")
	if envTotal == "" || envIdx == "" {
		// Not using test splitting, so ignore assigned executor
		t.Logf("Test splitting not in use.")
		info.total = 1
		return info
	}
	total, err := strconv.ParseUint(envTotal, 10, 0)
	if err != nil {
		t.Fatalf("Could not parse CIRCLE_NODE_TOTAL env var %v: %v", envTotal, err)
	}
	idx, err := strconv.ParseUint(envIdx, 10, 0)
	if err != nil {
		t.Fatalf("Could not parse CIRCLE_NODE_INDEX env var %v: %v", envIdx, err)
	}

	info.total = total
	info.idx = idx
	info.splitInUse = true
	return info
}

func checkExecutor(t e2eutils.TestingBase, info executorInfo, assignedIdx uint64) {
	if !info.splitInUse {
		t.Logf("Test splitting not in use.")
		return
	}

	if assignedIdx >= info.total && info.idx == info.total-1 {
		t.Logf("Running test. Current executor (%v) is the last executor and assigned executor (%v) >= total executors (%v).", info.idx, assignedIdx, info.total)
		return
	}
	if info.idx == assignedIdx {
		t.Logf("Running test. Assigned executor (%v) matches current executor (%v) of total (%v)", assignedIdx, info.idx, info.total)
		return
	}
	t.Skipf("Skipping test. Assigned executor %v, current executor %v of total %v", assignedIdx, info.idx, info.total)
}<|MERGE_RESOLUTION|>--- conflicted
+++ resolved
@@ -47,17 +47,6 @@
 	}
 }
 
-<<<<<<< HEAD
-func SkipOnFPAC(t e2eutils.TestingBase) {
-	if e2eutils.UseFPAC() {
-		t.Skip("Skipping test for FPAC")
-	}
-}
-
-func SkipOnNotFPAC(t e2eutils.TestingBase) {
-	if !e2eutils.UseFPAC() {
-		t.Skip("Skipping test for non-FPAC")
-=======
 func SkipOnFaultProofs(t e2eutils.TestingBase) {
 	if e2eutils.UseFaultProofs() {
 		t.Skip("Skipping test for fault proofs")
@@ -67,7 +56,6 @@
 func SkipOnL2OO(t e2eutils.TestingBase) {
 	if e2eutils.UseL2OO() {
 		t.Skip("Skipping test for L2OO")
->>>>>>> f8143c8c
 	}
 }
 
