--- conflicted
+++ resolved
@@ -625,11 +625,7 @@
 		MaxChannelDuration:     1,
 		MaxL1TxSize:            120_000,
 		CompressorConfig: compressor.CLIConfig{
-<<<<<<< HEAD
-			TargetL1TxSizeBytes: 100_000,
-=======
 			TargetL1TxSizeBytes: cfg.BatcherTargetL1TxSizeBytes,
->>>>>>> c3351530
 			TargetNumFrames:     1,
 			ApproxComprRatio:    0.4,
 		},
