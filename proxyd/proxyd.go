--- conflicted
+++ resolved
@@ -143,8 +143,6 @@
 		opts = append(opts, WithProxydIP(os.Getenv("PROXYD_IP")))
 		opts = append(opts, WithConsensusSkipPeerCountCheck(cfg.ConsensusSkipPeerCountCheck))
 
-<<<<<<< HEAD
-=======
 		receiptsTarget, err := ReadFromEnvOrConfig(cfg.ConsensusReceiptsTarget)
 		if err != nil {
 			return nil, nil, err
@@ -155,7 +153,6 @@
 		}
 		opts = append(opts, WithConsensusReceiptTarget(receiptsTarget))
 
->>>>>>> a1f92fd5
 		back := NewBackend(name, rpcURL, wsURL, rpcRequestSemaphore, opts...)
 		backendNames = append(backendNames, name)
 		backendsByName[name] = back
