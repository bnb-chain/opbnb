--- conflicted
+++ resolved
@@ -17,14 +17,9 @@
 }
 
 type StaticMethodHandler struct {
-<<<<<<< HEAD
-	cache Cache
-	m     sync.RWMutex
-=======
 	cache  Cache
 	m      sync.RWMutex
 	filter func(*RPCReq) bool
->>>>>>> c3351530
 }
 
 func (e *StaticMethodHandler) key(req *RPCReq) string {
@@ -39,13 +34,10 @@
 	if e.cache == nil {
 		return nil, nil
 	}
-<<<<<<< HEAD
-=======
 	if e.filter != nil && !e.filter(req) {
 		return nil, nil
 	}
 
->>>>>>> c3351530
 	e.m.RLock()
 	defer e.m.RUnlock()
 
@@ -75,12 +67,9 @@
 	if e.cache == nil {
 		return nil
 	}
-<<<<<<< HEAD
-=======
 	if e.filter != nil && !e.filter(req) {
 		return nil
 	}
->>>>>>> c3351530
 
 	e.m.Lock()
 	defer e.m.Unlock()
