package proxyd

import (
	"context"
	"strconv"
	"testing"

	"github.com/stretchr/testify/require"
)

func TestRPCCacheImmutableRPCs(t *testing.T) {
	ctx := context.Background()

	cache := newRPCCache(newMemoryCache())
	ID := []byte(strconv.Itoa(1))

	rpcs := []struct {
		req  *RPCReq
		res  *RPCRes
		name string
	}{
		{
			req: &RPCReq{
				JSONRPC: "2.0",
				Method:  "eth_chainId",
				ID:      ID,
			},
			res: &RPCRes{
				JSONRPC: "2.0",
				Result:  "0xff",
				ID:      ID,
			},
			name: "eth_chainId",
		},
		{
			req: &RPCReq{
				JSONRPC: "2.0",
				Method:  "net_version",
				ID:      ID,
			},
			res: &RPCRes{
				JSONRPC: "2.0",
				Result:  "9999",
				ID:      ID,
			},
			name: "net_version",
		},
		{
			req: &RPCReq{
				JSONRPC: "2.0",
				Method:  "eth_getBlockTransactionCountByHash",
				Params:  mustMarshalJSON([]string{"0xb903239f8543d04b5dc1ba6579132b143087c68db1b2168786408fcbce568238"}),
				ID:      ID,
			},
			res: &RPCRes{
				JSONRPC: "2.0",
				Result:  `{"eth_getBlockTransactionCountByHash":"!"}`,
				ID:      ID,
			},
			name: "eth_getBlockTransactionCountByHash",
		},
		{
			req: &RPCReq{
				JSONRPC: "2.0",
				Method:  "eth_getUncleCountByBlockHash",
				Params:  mustMarshalJSON([]string{"0xb903239f8543d04b5dc1ba6579132b143087c68db1b2168786408fcbce568238"}),
				ID:      ID,
			},
			res: &RPCRes{
				JSONRPC: "2.0",
				Result:  `{"eth_getUncleCountByBlockHash":"!"}`,
				ID:      ID,
			},
			name: "eth_getUncleCountByBlockHash",
		},
		{
			req: &RPCReq{
				JSONRPC: "2.0",
				Method:  "eth_getBlockByHash",
				Params:  mustMarshalJSON([]string{"0xc6ef2fc5426d6ad6fd9e2a26abeab0aa2411b7ab17f30a99d3cb96aed1d1055b", "false"}),
				ID:      ID,
			},
			res: &RPCRes{
<<<<<<< HEAD
				JSONRPC: "2.0",
				Result:  `{"eth_getBlockByHash":"!"}`,
				ID:      ID,
			},
			name: "eth_getBlockByHash",
		},
		{
			req: &RPCReq{
				JSONRPC: "2.0",
				Method:  "eth_getTransactionByHash",
				Params:  mustMarshalJSON([]string{"0x88df016429689c079f3b2f6ad39fa052532c56795b733da78a91ebe6a713944b"}),
=======
				JSONRPC: "2.0",
				Result:  `{"eth_getBlockByHash":"!"}`,
				ID:      ID,
			},
			name: "eth_getBlockByHash",
		},
		{
			req: &RPCReq{
				JSONRPC: "2.0",
				Method:  "eth_getUncleByBlockHashAndIndex",
				Params:  mustMarshalJSON([]string{"0xb903239f8543d04b5dc1ba6579132b143087c68db1b2168786408fcbce568238", "0x90"}),
>>>>>>> c3351530
				ID:      ID,
			},
			res: &RPCRes{
				JSONRPC: "2.0",
<<<<<<< HEAD
				Result:  `{"eth_getTransactionByHash":"!"}`,
				ID:      ID,
			},
			name: "eth_getTransactionByHash",
=======
				Result:  `{"eth_getUncleByBlockHashAndIndex":"!"}`,
				ID:      ID,
			},
			name: "eth_getUncleByBlockHashAndIndex",
>>>>>>> c3351530
		},
		{
			req: &RPCReq{
				JSONRPC: "2.0",
<<<<<<< HEAD
				Method:  "eth_getTransactionByBlockHashAndIndex",
				Params:  mustMarshalJSON([]string{"0xe670ec64341771606e55d6b4ca35a1a6b75ee3d5145a99d05921026d1527331", "0x55"}),
=======
				Method:  "debug_getRawReceipts",
				Params:  mustMarshalJSON([]string{"0xc6ef2fc5426d6ad6fd9e2a26abeab0aa2411b7ab17f30a99d3cb96aed1d1055b"}),
>>>>>>> c3351530
				ID:      ID,
			},
			res: &RPCRes{
				JSONRPC: "2.0",
<<<<<<< HEAD
				Result:  `{"eth_getTransactionByBlockHashAndIndex":"!"}`,
				ID:      ID,
			},
			name: "eth_getTransactionByBlockHashAndIndex",
		},
=======
				Result:  `{"debug_getRawReceipts":"!"}`,
				ID:      ID,
			},
			name: "debug_getRawReceipts",
		},
	}

	for _, rpc := range rpcs {
		t.Run(rpc.name, func(t *testing.T) {
			err := cache.PutRPC(ctx, rpc.req, rpc.res)
			require.NoError(t, err)

			cachedRes, err := cache.GetRPC(ctx, rpc.req)
			require.NoError(t, err)
			require.Equal(t, rpc.res, cachedRes)
		})
	}
}

func TestRPCCacheUnsupportedMethod(t *testing.T) {
	ctx := context.Background()

	cache := newRPCCache(newMemoryCache())
	ID := []byte(strconv.Itoa(1))

	rpcs := []struct {
		req  *RPCReq
		name string
	}{
>>>>>>> c3351530
		{
			name: "eth_syncing",
			req: &RPCReq{
				JSONRPC: "2.0",
<<<<<<< HEAD
				Method:  "eth_getUncleByBlockHashAndIndex",
				Params:  mustMarshalJSON([]string{"0xb903239f8543d04b5dc1ba6579132b143087c68db1b2168786408fcbce568238", "0x90"}),
				ID:      ID,
			},
			res: &RPCRes{
				JSONRPC: "2.0",
				Result:  `{"eth_getUncleByBlockHashAndIndex":"!"}`,
				ID:      ID,
			},
			name: "eth_getUncleByBlockHashAndIndex",
=======
				Method:  "eth_syncing",
				ID:      ID,
			},
>>>>>>> c3351530
		},
		{
			name: "eth_blockNumber",
			req: &RPCReq{
				JSONRPC: "2.0",
<<<<<<< HEAD
				Method:  "eth_getTransactionReceipt",
				Params:  mustMarshalJSON([]string{"0x85d995eba9763907fdf35cd2034144dd9d53ce32cbec21349d4b12823c6860c5"}),
				ID:      ID,
			},
			res: &RPCRes{
				JSONRPC: "2.0",
				Result:  `{"eth_getTransactionReceipt":"!"}`,
				ID:      ID,
			},
			name: "eth_getTransactionReceipt",
		},
	}

	for _, rpc := range rpcs {
		t.Run(rpc.name, func(t *testing.T) {
			err := cache.PutRPC(ctx, rpc.req, rpc.res)
			require.NoError(t, err)

			cachedRes, err := cache.GetRPC(ctx, rpc.req)
			require.NoError(t, err)
			require.Equal(t, rpc.res, cachedRes)
		})
	}
}

func TestRPCCacheUnsupportedMethod(t *testing.T) {
	ctx := context.Background()

	cache := newRPCCache(newMemoryCache())
	ID := []byte(strconv.Itoa(1))

	rpcs := []struct {
		req  *RPCReq
		name string
	}{
		{
			name: "eth_syncing",
			req: &RPCReq{
				JSONRPC: "2.0",
				Method:  "eth_syncing",
=======
				Method:  "eth_blockNumber",
				ID:      ID,
			},
		},
		{
			name: "eth_getBlockByNumber",
			req: &RPCReq{
				JSONRPC: "2.0",
				Method:  "eth_getBlockByNumber",
>>>>>>> c3351530
				ID:      ID,
			},
		},
		{
<<<<<<< HEAD
			name: "eth_blockNumber",
			req: &RPCReq{
				JSONRPC: "2.0",
				Method:  "eth_blockNumber",
=======
			name: "eth_getBlockRange",
			req: &RPCReq{
				JSONRPC: "2.0",
				Method:  "eth_getBlockRange",
>>>>>>> c3351530
				ID:      ID,
			},
		},
		{
<<<<<<< HEAD
			name: "eth_getBlockByNumber",
			req: &RPCReq{
				JSONRPC: "2.0",
				Method:  "eth_getBlockByNumber",
=======
			name: "eth_gasPrice",
			req: &RPCReq{
				JSONRPC: "2.0",
				Method:  "eth_gasPrice",
>>>>>>> c3351530
				ID:      ID,
			},
		},
		{
<<<<<<< HEAD
			name: "eth_getBlockRange",
			req: &RPCReq{
				JSONRPC: "2.0",
				Method:  "eth_getBlockRange",
=======
			name: "eth_call",
			req: &RPCReq{
				JSONRPC: "2.0",
				Method:  "eth_gasPrice",
>>>>>>> c3351530
				ID:      ID,
			},
		},
		{
			name: "eth_gasPrice",
			req: &RPCReq{
				JSONRPC: "2.0",
<<<<<<< HEAD
				Method:  "eth_gasPrice",
				ID:      ID,
			},
		},
		{
			name: "eth_call",
			req: &RPCReq{
				JSONRPC: "2.0",
				Method:  "eth_gasPrice",
				ID:      ID,
			},
=======
				Method:  "debug_getRawReceipts",
				Params:  mustMarshalJSON([]string{"0x100"}),
				ID:      ID,
			},
			name: "debug_getRawReceipts",
>>>>>>> c3351530
		},
	}

	for _, rpc := range rpcs {
		t.Run(rpc.name, func(t *testing.T) {
			fakeval := mustMarshalJSON([]string{rpc.name})
			err := cache.PutRPC(ctx, rpc.req, &RPCRes{Result: fakeval})
			require.NoError(t, err)

			cachedRes, err := cache.GetRPC(ctx, rpc.req)
			require.NoError(t, err)
			require.Nil(t, cachedRes)
		})
	}

}<|MERGE_RESOLUTION|>--- conflicted
+++ resolved
@@ -81,19 +81,6 @@
 				ID:      ID,
 			},
 			res: &RPCRes{
-<<<<<<< HEAD
-				JSONRPC: "2.0",
-				Result:  `{"eth_getBlockByHash":"!"}`,
-				ID:      ID,
-			},
-			name: "eth_getBlockByHash",
-		},
-		{
-			req: &RPCReq{
-				JSONRPC: "2.0",
-				Method:  "eth_getTransactionByHash",
-				Params:  mustMarshalJSON([]string{"0x88df016429689c079f3b2f6ad39fa052532c56795b733da78a91ebe6a713944b"}),
-=======
 				JSONRPC: "2.0",
 				Result:  `{"eth_getBlockByHash":"!"}`,
 				ID:      ID,
@@ -105,44 +92,24 @@
 				JSONRPC: "2.0",
 				Method:  "eth_getUncleByBlockHashAndIndex",
 				Params:  mustMarshalJSON([]string{"0xb903239f8543d04b5dc1ba6579132b143087c68db1b2168786408fcbce568238", "0x90"}),
->>>>>>> c3351530
-				ID:      ID,
-			},
-			res: &RPCRes{
-				JSONRPC: "2.0",
-<<<<<<< HEAD
-				Result:  `{"eth_getTransactionByHash":"!"}`,
-				ID:      ID,
-			},
-			name: "eth_getTransactionByHash",
-=======
+				ID:      ID,
+			},
+			res: &RPCRes{
+				JSONRPC: "2.0",
 				Result:  `{"eth_getUncleByBlockHashAndIndex":"!"}`,
 				ID:      ID,
 			},
 			name: "eth_getUncleByBlockHashAndIndex",
->>>>>>> c3351530
-		},
-		{
-			req: &RPCReq{
-				JSONRPC: "2.0",
-<<<<<<< HEAD
-				Method:  "eth_getTransactionByBlockHashAndIndex",
-				Params:  mustMarshalJSON([]string{"0xe670ec64341771606e55d6b4ca35a1a6b75ee3d5145a99d05921026d1527331", "0x55"}),
-=======
+		},
+		{
+			req: &RPCReq{
+				JSONRPC: "2.0",
 				Method:  "debug_getRawReceipts",
 				Params:  mustMarshalJSON([]string{"0xc6ef2fc5426d6ad6fd9e2a26abeab0aa2411b7ab17f30a99d3cb96aed1d1055b"}),
->>>>>>> c3351530
-				ID:      ID,
-			},
-			res: &RPCRes{
-				JSONRPC: "2.0",
-<<<<<<< HEAD
-				Result:  `{"eth_getTransactionByBlockHashAndIndex":"!"}`,
-				ID:      ID,
-			},
-			name: "eth_getTransactionByBlockHashAndIndex",
-		},
-=======
+				ID:      ID,
+			},
+			res: &RPCRes{
+				JSONRPC: "2.0",
 				Result:  `{"debug_getRawReceipts":"!"}`,
 				ID:      ID,
 			},
@@ -172,74 +139,18 @@
 		req  *RPCReq
 		name string
 	}{
->>>>>>> c3351530
 		{
 			name: "eth_syncing",
 			req: &RPCReq{
 				JSONRPC: "2.0",
-<<<<<<< HEAD
-				Method:  "eth_getUncleByBlockHashAndIndex",
-				Params:  mustMarshalJSON([]string{"0xb903239f8543d04b5dc1ba6579132b143087c68db1b2168786408fcbce568238", "0x90"}),
-				ID:      ID,
-			},
-			res: &RPCRes{
-				JSONRPC: "2.0",
-				Result:  `{"eth_getUncleByBlockHashAndIndex":"!"}`,
-				ID:      ID,
-			},
-			name: "eth_getUncleByBlockHashAndIndex",
-=======
 				Method:  "eth_syncing",
 				ID:      ID,
 			},
->>>>>>> c3351530
 		},
 		{
 			name: "eth_blockNumber",
 			req: &RPCReq{
 				JSONRPC: "2.0",
-<<<<<<< HEAD
-				Method:  "eth_getTransactionReceipt",
-				Params:  mustMarshalJSON([]string{"0x85d995eba9763907fdf35cd2034144dd9d53ce32cbec21349d4b12823c6860c5"}),
-				ID:      ID,
-			},
-			res: &RPCRes{
-				JSONRPC: "2.0",
-				Result:  `{"eth_getTransactionReceipt":"!"}`,
-				ID:      ID,
-			},
-			name: "eth_getTransactionReceipt",
-		},
-	}
-
-	for _, rpc := range rpcs {
-		t.Run(rpc.name, func(t *testing.T) {
-			err := cache.PutRPC(ctx, rpc.req, rpc.res)
-			require.NoError(t, err)
-
-			cachedRes, err := cache.GetRPC(ctx, rpc.req)
-			require.NoError(t, err)
-			require.Equal(t, rpc.res, cachedRes)
-		})
-	}
-}
-
-func TestRPCCacheUnsupportedMethod(t *testing.T) {
-	ctx := context.Background()
-
-	cache := newRPCCache(newMemoryCache())
-	ID := []byte(strconv.Itoa(1))
-
-	rpcs := []struct {
-		req  *RPCReq
-		name string
-	}{
-		{
-			name: "eth_syncing",
-			req: &RPCReq{
-				JSONRPC: "2.0",
-				Method:  "eth_syncing",
-=======
 				Method:  "eth_blockNumber",
 				ID:      ID,
 			},
@@ -249,78 +160,41 @@
 			req: &RPCReq{
 				JSONRPC: "2.0",
 				Method:  "eth_getBlockByNumber",
->>>>>>> c3351530
-				ID:      ID,
-			},
-		},
-		{
-<<<<<<< HEAD
-			name: "eth_blockNumber",
-			req: &RPCReq{
-				JSONRPC: "2.0",
-				Method:  "eth_blockNumber",
-=======
+				ID:      ID,
+			},
+		},
+		{
 			name: "eth_getBlockRange",
 			req: &RPCReq{
 				JSONRPC: "2.0",
 				Method:  "eth_getBlockRange",
->>>>>>> c3351530
-				ID:      ID,
-			},
-		},
-		{
-<<<<<<< HEAD
-			name: "eth_getBlockByNumber",
-			req: &RPCReq{
-				JSONRPC: "2.0",
-				Method:  "eth_getBlockByNumber",
-=======
+				ID:      ID,
+			},
+		},
+		{
 			name: "eth_gasPrice",
 			req: &RPCReq{
 				JSONRPC: "2.0",
 				Method:  "eth_gasPrice",
->>>>>>> c3351530
-				ID:      ID,
-			},
-		},
-		{
-<<<<<<< HEAD
-			name: "eth_getBlockRange",
-			req: &RPCReq{
-				JSONRPC: "2.0",
-				Method:  "eth_getBlockRange",
-=======
+				ID:      ID,
+			},
+		},
+		{
 			name: "eth_call",
 			req: &RPCReq{
 				JSONRPC: "2.0",
 				Method:  "eth_gasPrice",
->>>>>>> c3351530
-				ID:      ID,
-			},
-		},
-		{
-			name: "eth_gasPrice",
-			req: &RPCReq{
-				JSONRPC: "2.0",
-<<<<<<< HEAD
-				Method:  "eth_gasPrice",
-				ID:      ID,
-			},
-		},
-		{
-			name: "eth_call",
-			req: &RPCReq{
-				JSONRPC: "2.0",
-				Method:  "eth_gasPrice",
-				ID:      ID,
-			},
-=======
+				ID:      ID,
+			},
+		},
+		{
+			req: &RPCReq{
+				JSONRPC: "2.0",
 				Method:  "debug_getRawReceipts",
 				Params:  mustMarshalJSON([]string{"0x100"}),
 				ID:      ID,
 			},
 			name: "debug_getRawReceipts",
->>>>>>> c3351530
 		},
 	}
 
