package metrics

import (
	"io"

	"github.com/ethereum/go-ethereum/common"
	"github.com/ethereum/go-ethereum/core/types"
	"github.com/ethereum/go-ethereum/ethclient"
	"github.com/ethereum/go-ethereum/log"

	"github.com/ethereum-optimism/optimism/op-node/rollup/derive"
	"github.com/ethereum-optimism/optimism/op-service/eth"
	opmetrics "github.com/ethereum-optimism/optimism/op-service/metrics"
	txmetrics "github.com/ethereum-optimism/optimism/op-service/txmgr/metrics"
)

type noopMetrics struct {
	opmetrics.NoopRefMetrics
	txmetrics.NoopTxMetrics
	opmetrics.NoopRPCMetrics
}

var NoopMetrics Metricer = new(noopMetrics)

func (*noopMetrics) Document() []opmetrics.DocumentedMetric { return nil }

func (*noopMetrics) RecordInfo(version string) {}
func (*noopMetrics) RecordUp()                 {}

func (*noopMetrics) RecordLatestL1Block(l1ref eth.L1BlockRef)               {}
func (*noopMetrics) RecordL2BlocksLoaded(eth.L2BlockRef)                    {}
func (*noopMetrics) RecordChannelOpened(derive.ChannelID, int)              {}
func (*noopMetrics) RecordL2BlocksAdded(eth.L2BlockRef, int, int, int, int) {}
func (*noopMetrics) RecordL2BlockInPendingQueue(*types.Block)               {}
func (*noopMetrics) RecordL2BlockInChannel(*types.Block)                    {}

func (*noopMetrics) RecordChannelClosed(derive.ChannelID, int, int, int, int, error) {}

func (*noopMetrics) RecordChannelFullySubmitted(derive.ChannelID) {}
func (*noopMetrics) RecordChannelTimedOut(derive.ChannelID)       {}

func (*noopMetrics) RecordBatchTxSubmitted() {}
func (*noopMetrics) RecordBatchTxSuccess()   {}
func (*noopMetrics) RecordBatchTxFailed()    {}
<<<<<<< HEAD

func (m *noopMetrics) RecordL1UrlSwitchEvt(url string) {
=======
func (*noopMetrics) StartBalanceMetrics(log.Logger, *ethclient.Client, common.Address) io.Closer {
	return nil
>>>>>>> 96a24cc3
}<|MERGE_RESOLUTION|>--- conflicted
+++ resolved
@@ -42,11 +42,6 @@
 func (*noopMetrics) RecordBatchTxSubmitted() {}
 func (*noopMetrics) RecordBatchTxSuccess()   {}
 func (*noopMetrics) RecordBatchTxFailed()    {}
-<<<<<<< HEAD
-
-func (m *noopMetrics) RecordL1UrlSwitchEvt(url string) {
-=======
 func (*noopMetrics) StartBalanceMetrics(log.Logger, *ethclient.Client, common.Address) io.Closer {
 	return nil
->>>>>>> 96a24cc3
 }