package batcher

import (
	"io"
	"testing"

	"github.com/ethereum-optimism/optimism/op-batcher/compressor"
	"github.com/ethereum-optimism/optimism/op-batcher/metrics"
	"github.com/ethereum-optimism/optimism/op-node/rollup"
	"github.com/ethereum-optimism/optimism/op-node/rollup/derive"
	"github.com/ethereum-optimism/optimism/op-service/eth"
	"github.com/ethereum-optimism/optimism/op-service/testlog"
	"github.com/ethereum/go-ethereum/common"
	"github.com/ethereum/go-ethereum/log"
	"github.com/stretchr/testify/require"
)

func singleFrameTxID(cid derive.ChannelID, fn uint16) txID {
	return txID{frameID{chID: cid, frameNumber: fn}}
}

func zeroFrameTxID(fn uint16) txID {
	return txID{frameID{frameNumber: fn}}
}

// TestChannelTimeout tests that the channel manager
// correctly identifies when a pending channel is timed out.
func TestChannelTimeout(t *testing.T) {
	// Create a new channel manager with a ChannelTimeout
	log := testlog.Logger(t, log.LevelCrit)
	m := NewChannelManager(log, metrics.NoopMetrics, ChannelConfig{
		ChannelTimeout: 100,
		CompressorConfig: compressor.Config{
			CompressionAlgo: derive.Zlib,
		},
	}, &rollup.Config{})
	m.Clear(eth.BlockID{})

	// Pending channel is nil so is cannot be timed out
	require.Nil(t, m.currentChannel)

	// Set the pending channel
	require.NoError(t, m.ensureChannelWithSpace(eth.BlockID{}))
	channel := m.currentChannel
	require.NotNil(t, channel)

	// There are no confirmed transactions so
	// the pending channel cannot be timed out
	timeout := channel.isTimedOut()
	require.False(t, timeout)

	// Manually set a confirmed transactions
	// To avoid other methods clearing state
	channel.confirmedTransactions[zeroFrameTxID(0).String()] = eth.BlockID{Number: 0}
	channel.confirmedTransactions[zeroFrameTxID(1).String()] = eth.BlockID{Number: 99}
	channel.confirmedTxUpdated = true

	// Since the ChannelTimeout is 100, the
	// pending channel should not be timed out
	timeout = channel.isTimedOut()
	require.False(t, timeout)

	// Add a confirmed transaction with a higher number
	// than the ChannelTimeout
	channel.confirmedTransactions[zeroFrameTxID(2).String()] = eth.BlockID{
		Number: 101,
	}
	channel.confirmedTxUpdated = true

	// Now the pending channel should be timed out
	timeout = channel.isTimedOut()
	require.True(t, timeout)
}

// TestChannelManager_NextTxData tests the nextTxData function.
func TestChannelManager_NextTxData(t *testing.T) {
	log := testlog.Logger(t, log.LevelCrit)
<<<<<<< HEAD
	m := NewChannelManager(log, metrics.NoopMetrics, ChannelConfig{}, &rollup.Config{})
=======
	m := NewChannelManager(log, metrics.NoopMetrics, ChannelConfig{CompressorConfig: compressor.Config{
		CompressionAlgo: derive.Zlib,
	}}, &rollup.Config{})
>>>>>>> f8143c8c
	m.Clear(eth.BlockID{})

	// Nil pending channel should return EOF
	returnedTxData, err := m.nextTxData(nil)
	require.ErrorIs(t, err, io.EOF)
	require.Equal(t, txData{}, returnedTxData)

	// Set the pending channel
	// The nextTxData function should still return EOF
	// since the pending channel has no frames
	require.NoError(t, m.ensureChannelWithSpace(eth.BlockID{}))
	channel := m.currentChannel
	require.NotNil(t, channel)
	returnedTxData, err = m.nextTxData(channel)
	require.ErrorIs(t, err, io.EOF)
	require.Equal(t, txData{}, returnedTxData)

	// Manually push a frame into the pending channel
	channelID := channel.ID()
	frame := frameData{
		data: []byte{},
		id: frameID{
			chID:        channelID,
			frameNumber: uint16(0),
		},
	}
	channel.channelBuilder.PushFrames(frame)
	require.Equal(t, 1, channel.PendingFrames())

	// Now the nextTxData function should return the frame
	returnedTxData, err = m.nextTxData(channel)
	expectedTxData := singleFrameTxData(frame)
	expectedChannelID := expectedTxData.ID().String()
	require.NoError(t, err)
	require.Equal(t, expectedTxData, returnedTxData)
	require.Equal(t, 0, channel.PendingFrames())
	require.Equal(t, expectedTxData, channel.pendingTransactions[expectedChannelID])
}

func TestChannel_NextTxData_singleFrameTx(t *testing.T) {
	require := require.New(t)
	const n = 6
	lgr := testlog.Logger(t, log.LevelWarn)
	ch, err := newChannel(lgr, metrics.NoopMetrics, ChannelConfig{
		MultiFrameTxs:   false,
		TargetNumFrames: n,
<<<<<<< HEAD
=======
		CompressorConfig: compressor.Config{
			CompressionAlgo: derive.Zlib,
		},
>>>>>>> f8143c8c
	}, &rollup.Config{}, latestL1BlockOrigin)
	require.NoError(err)
	chID := ch.ID()

	mockframes := makeMockFrameDatas(chID, n+1)
	// put multiple frames into channel, but less than target
	ch.channelBuilder.PushFrames(mockframes[:n-1]...)

	requireTxData := func(i int) {
		require.True(ch.HasTxData(), "expected tx data %d", i)
		txdata := ch.NextTxData()
		require.Len(txdata.frames, 1)
		frame := txdata.frames[0]
		require.Len(frame.data, 1)
		require.EqualValues(i, frame.data[0])
		require.Equal(frameID{chID: chID, frameNumber: uint16(i)}, frame.id)
	}

	for i := 0; i < n-1; i++ {
		requireTxData(i)
	}
	require.False(ch.HasTxData())

	// put in last two
	ch.channelBuilder.PushFrames(mockframes[n-1 : n+1]...)
	for i := n - 1; i < n+1; i++ {
		requireTxData(i)
	}
	require.False(ch.HasTxData())
}

func TestChannel_NextTxData_multiFrameTx(t *testing.T) {
	require := require.New(t)
	const n = 6
	lgr := testlog.Logger(t, log.LevelWarn)
	ch, err := newChannel(lgr, metrics.NoopMetrics, ChannelConfig{
		MultiFrameTxs:   true,
		TargetNumFrames: n,
<<<<<<< HEAD
=======
		CompressorConfig: compressor.Config{
			CompressionAlgo: derive.Zlib,
		},
>>>>>>> f8143c8c
	}, &rollup.Config{}, latestL1BlockOrigin)
	require.NoError(err)
	chID := ch.ID()

	mockframes := makeMockFrameDatas(chID, n+1)
	// put multiple frames into channel, but less than target
	ch.channelBuilder.PushFrames(mockframes[:n-1]...)
	require.False(ch.HasTxData())

	// put in last two
	ch.channelBuilder.PushFrames(mockframes[n-1 : n+1]...)
	require.True(ch.HasTxData())
	txdata := ch.NextTxData()
	require.Len(txdata.frames, n)
	for i := 0; i < n; i++ {
		frame := txdata.frames[i]
		require.Len(frame.data, 1)
		require.EqualValues(i, frame.data[0])
		require.Equal(frameID{chID: chID, frameNumber: uint16(i)}, frame.id)
	}
	require.False(ch.HasTxData(), "no tx data expected with single pending frame")
}

func makeMockFrameDatas(id derive.ChannelID, n int) []frameData {
	fds := make([]frameData, 0, n)
	for i := 0; i < n; i++ {
		fds = append(fds, frameData{
			data: []byte{byte(i)},
			id: frameID{
				chID:        id,
				frameNumber: uint16(i),
			},
		})
	}
	return fds
}

// TestChannelTxConfirmed checks the [ChannelManager.TxConfirmed] function.
func TestChannelTxConfirmed(t *testing.T) {
	// Create a channel manager
	log := testlog.Logger(t, log.LevelCrit)
	m := NewChannelManager(log, metrics.NoopMetrics, ChannelConfig{
		// Need to set the channel timeout here so we don't clear pending
		// channels on confirmation. This would result in [TxConfirmed]
		// clearing confirmed transactions, and resetting the pendingChannels map
		ChannelTimeout: 10,
		CompressorConfig: compressor.Config{
			CompressionAlgo: derive.Zlib,
		},
	}, &rollup.Config{})
	m.Clear(eth.BlockID{})

	// Let's add a valid pending transaction to the channel manager
	// So we can demonstrate that TxConfirmed's correctness
	require.NoError(t, m.ensureChannelWithSpace(eth.BlockID{}))
	channelID := m.currentChannel.ID()
	frame := frameData{
		data: []byte{},
		id: frameID{
			chID:        channelID,
			frameNumber: uint16(0),
		},
	}
	m.currentChannel.channelBuilder.PushFrames(frame)
	require.Equal(t, 1, m.currentChannel.PendingFrames())
	returnedTxData, err := m.nextTxData(m.currentChannel)
	expectedTxData := singleFrameTxData(frame)
	expectedChannelID := expectedTxData.ID()
	require.NoError(t, err)
	require.Equal(t, expectedTxData, returnedTxData)
	require.Equal(t, 0, m.currentChannel.PendingFrames())
	require.Equal(t, expectedTxData, m.currentChannel.pendingTransactions[expectedChannelID.String()])
	require.Len(t, m.currentChannel.pendingTransactions, 1)

	// An unknown pending transaction should not be marked as confirmed
	// and should not be removed from the pending transactions map
	actualChannelID := m.currentChannel.ID()
	unknownChannelID := derive.ChannelID([derive.ChannelIDLength]byte{0x69})
	require.NotEqual(t, actualChannelID, unknownChannelID)
	unknownTxID := singleFrameTxID(unknownChannelID, 0)
	blockID := eth.BlockID{Number: 0, Hash: common.Hash{0x69}}
	m.TxConfirmed(unknownTxID, blockID)
	require.Empty(t, m.currentChannel.confirmedTransactions)
	require.Len(t, m.currentChannel.pendingTransactions, 1)

	// Now let's mark the pending transaction as confirmed
	// and check that it is removed from the pending transactions map
	// and added to the confirmed transactions map
	m.TxConfirmed(expectedChannelID, blockID)
	require.Empty(t, m.currentChannel.pendingTransactions)
	require.Len(t, m.currentChannel.confirmedTransactions, 1)
	require.Equal(t, blockID, m.currentChannel.confirmedTransactions[expectedChannelID.String()])
}

// TestChannelTxFailed checks the [ChannelManager.TxFailed] function.
func TestChannelTxFailed(t *testing.T) {
	// Create a channel manager
	log := testlog.Logger(t, log.LevelCrit)
<<<<<<< HEAD
	m := NewChannelManager(log, metrics.NoopMetrics, ChannelConfig{}, &rollup.Config{})
=======
	m := NewChannelManager(log, metrics.NoopMetrics, ChannelConfig{CompressorConfig: compressor.Config{
		CompressionAlgo: derive.Zlib,
	}}, &rollup.Config{})
>>>>>>> f8143c8c
	m.Clear(eth.BlockID{})

	// Let's add a valid pending transaction to the channel
	// manager so we can demonstrate correctness
	require.NoError(t, m.ensureChannelWithSpace(eth.BlockID{}))
	channelID := m.currentChannel.ID()
	frame := frameData{
		data: []byte{},
		id: frameID{
			chID:        channelID,
			frameNumber: uint16(0),
		},
	}
	m.currentChannel.channelBuilder.PushFrames(frame)
	require.Equal(t, 1, m.currentChannel.PendingFrames())
	returnedTxData, err := m.nextTxData(m.currentChannel)
	expectedTxData := singleFrameTxData(frame)
	expectedChannelID := expectedTxData.ID()
	require.NoError(t, err)
	require.Equal(t, expectedTxData, returnedTxData)
	require.Equal(t, 0, m.currentChannel.PendingFrames())
	require.Equal(t, expectedTxData, m.currentChannel.pendingTransactions[expectedChannelID.String()])
	require.Len(t, m.currentChannel.pendingTransactions, 1)

	// Trying to mark an unknown pending transaction as failed
	// shouldn't modify state
	m.TxFailed(zeroFrameTxID(0))
	require.Equal(t, 0, m.currentChannel.PendingFrames())
	require.Equal(t, expectedTxData, m.currentChannel.pendingTransactions[expectedChannelID.String()])

	// Now we still have a pending transaction
	// Let's mark it as failed
	m.TxFailed(expectedChannelID)
	require.Empty(t, m.currentChannel.pendingTransactions)
	// There should be a frame in the pending channel now
	require.Equal(t, 1, m.currentChannel.PendingFrames())
}<|MERGE_RESOLUTION|>--- conflicted
+++ resolved
@@ -75,13 +75,9 @@
 // TestChannelManager_NextTxData tests the nextTxData function.
 func TestChannelManager_NextTxData(t *testing.T) {
 	log := testlog.Logger(t, log.LevelCrit)
-<<<<<<< HEAD
-	m := NewChannelManager(log, metrics.NoopMetrics, ChannelConfig{}, &rollup.Config{})
-=======
 	m := NewChannelManager(log, metrics.NoopMetrics, ChannelConfig{CompressorConfig: compressor.Config{
 		CompressionAlgo: derive.Zlib,
 	}}, &rollup.Config{})
->>>>>>> f8143c8c
 	m.Clear(eth.BlockID{})
 
 	// Nil pending channel should return EOF
@@ -128,12 +124,9 @@
 	ch, err := newChannel(lgr, metrics.NoopMetrics, ChannelConfig{
 		MultiFrameTxs:   false,
 		TargetNumFrames: n,
-<<<<<<< HEAD
-=======
 		CompressorConfig: compressor.Config{
 			CompressionAlgo: derive.Zlib,
 		},
->>>>>>> f8143c8c
 	}, &rollup.Config{}, latestL1BlockOrigin)
 	require.NoError(err)
 	chID := ch.ID()
@@ -172,12 +165,9 @@
 	ch, err := newChannel(lgr, metrics.NoopMetrics, ChannelConfig{
 		MultiFrameTxs:   true,
 		TargetNumFrames: n,
-<<<<<<< HEAD
-=======
 		CompressorConfig: compressor.Config{
 			CompressionAlgo: derive.Zlib,
 		},
->>>>>>> f8143c8c
 	}, &rollup.Config{}, latestL1BlockOrigin)
 	require.NoError(err)
 	chID := ch.ID()
@@ -276,13 +266,9 @@
 func TestChannelTxFailed(t *testing.T) {
 	// Create a channel manager
 	log := testlog.Logger(t, log.LevelCrit)
-<<<<<<< HEAD
-	m := NewChannelManager(log, metrics.NoopMetrics, ChannelConfig{}, &rollup.Config{})
-=======
 	m := NewChannelManager(log, metrics.NoopMetrics, ChannelConfig{CompressorConfig: compressor.Config{
 		CompressionAlgo: derive.Zlib,
 	}}, &rollup.Config{})
->>>>>>> f8143c8c
 	m.Clear(eth.BlockID{})
 
 	// Let's add a valid pending transaction to the channel
