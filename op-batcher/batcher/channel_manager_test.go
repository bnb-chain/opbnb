package batcher

import (
	"io"
	"math/big"
	"math/rand"
	"testing"
	"time"

	"github.com/ethereum-optimism/optimism/op-batcher/compressor"
	"github.com/ethereum-optimism/optimism/op-batcher/metrics"
	"github.com/ethereum-optimism/optimism/op-node/eth"
	"github.com/ethereum-optimism/optimism/op-node/rollup/derive"
	derivetest "github.com/ethereum-optimism/optimism/op-node/rollup/derive/test"
	"github.com/ethereum-optimism/optimism/op-node/testlog"
	"github.com/ethereum/go-ethereum/common"
	"github.com/ethereum/go-ethereum/core/types"
	"github.com/ethereum/go-ethereum/log"
	"github.com/stretchr/testify/require"
)

// TestChannelManagerReturnsErrReorg ensures that the channel manager
// detects a reorg when it has cached L1 blocks.
func TestChannelManagerReturnsErrReorg(t *testing.T) {
	log := testlog.Logger(t, log.LvlCrit)
	m := NewChannelManager(log, metrics.NoopMetrics, ChannelConfig{})

	a := types.NewBlock(&types.Header{
		Number: big.NewInt(0),
	}, nil, nil, nil, nil)
	b := types.NewBlock(&types.Header{
		Number:     big.NewInt(1),
		ParentHash: a.Hash(),
	}, nil, nil, nil, nil)
	c := types.NewBlock(&types.Header{
		Number:     big.NewInt(2),
		ParentHash: b.Hash(),
	}, nil, nil, nil, nil)
	x := types.NewBlock(&types.Header{
		Number:     big.NewInt(2),
		ParentHash: common.Hash{0xff},
	}, nil, nil, nil, nil)

	require.NoError(t, m.AddL2Block(a))
	require.NoError(t, m.AddL2Block(b))
	require.NoError(t, m.AddL2Block(c))
	require.ErrorIs(t, m.AddL2Block(x), ErrReorg)

	require.Equal(t, []*types.Block{a, b, c}, m.blocks)
}

// TestChannelManagerReturnsErrReorgWhenDrained ensures that the channel manager
// detects a reorg even if it does not have any blocks inside it.
func TestChannelManagerReturnsErrReorgWhenDrained(t *testing.T) {
	log := testlog.Logger(t, log.LvlCrit)
	m := NewChannelManager(log, metrics.NoopMetrics,
		ChannelConfig{
			MaxFrameSize: 120_000,
			CompressorConfig: compressor.Config{
<<<<<<< HEAD
				TargetFrameSize:  0,
=======
				TargetFrameSize:  1,
				TargetNumFrames:  1,
>>>>>>> c3351530
				ApproxComprRatio: 1.0,
			},
		})

	a := newMiniL2Block(0)
	x := newMiniL2BlockWithNumberParent(0, big.NewInt(1), common.Hash{0xff})

	require.NoError(t, m.AddL2Block(a))

	_, err := m.TxData(eth.BlockID{})
	require.NoError(t, err)
	_, err = m.TxData(eth.BlockID{})
	require.ErrorIs(t, err, io.EOF)

	require.ErrorIs(t, m.AddL2Block(x), ErrReorg)
}

// TestChannelManager_Clear tests clearing the channel manager.
func TestChannelManager_Clear(t *testing.T) {
	require := require.New(t)

	// Create a channel manager
	log := testlog.Logger(t, log.LvlCrit)
	rng := rand.New(rand.NewSource(time.Now().UnixNano()))
	m := NewChannelManager(log, metrics.NoopMetrics, ChannelConfig{
		// Need to set the channel timeout here so we don't clear pending
		// channels on confirmation. This would result in [TxConfirmed]
		// clearing confirmed transactions, and reseting the pendingChannels map
		ChannelTimeout: 10,
		// Have to set the max frame size here otherwise the channel builder would not
		// be able to output any frames
		MaxFrameSize: 24,
		CompressorConfig: compressor.Config{
			TargetFrameSize:  24,
			TargetNumFrames:  1,
			ApproxComprRatio: 1.0,
		},
	})

	// Channel Manager state should be empty by default
	require.Empty(m.blocks)
	require.Equal(common.Hash{}, m.tip)
	require.Nil(m.currentChannel)
	require.Empty(m.channelQueue)
	require.Empty(m.txChannels)

	// Add a block to the channel manager
	a, _ := derivetest.RandomL2Block(rng, 4)
	newL1Tip := a.Hash()
	l1BlockID := eth.BlockID{
		Hash:   a.Hash(),
		Number: a.NumberU64(),
	}
	require.NoError(m.AddL2Block(a))

	// Make sure there is a channel
	require.NoError(m.ensureChannelWithSpace(l1BlockID))
	require.NotNil(m.currentChannel)
	require.Len(m.currentChannel.confirmedTransactions, 0)

	// Process the blocks
	// We should have a pending channel with 1 frame
	// and no more blocks since processBlocks consumes
	// the list
	require.NoError(m.processBlocks())
	require.NoError(m.currentChannel.channelBuilder.co.Flush())
	require.NoError(m.currentChannel.OutputFrames())
	_, err := m.nextTxData(m.currentChannel)
	require.NoError(err)
	require.Len(m.blocks, 0)
	require.Equal(newL1Tip, m.tip)
	require.Len(m.currentChannel.pendingTransactions, 1)

	// Add a new block so we can test clearing
	// the channel manager with a full state
	b := types.NewBlock(&types.Header{
		Number:     big.NewInt(1),
		ParentHash: a.Hash(),
	}, nil, nil, nil, nil)
	require.NoError(m.AddL2Block(b))
	require.Len(m.blocks, 1)
	require.Equal(b.Hash(), m.tip)

	// Clear the channel manager
	m.Clear()

	// Check that the entire channel manager state cleared
	require.Empty(m.blocks)
	require.Equal(common.Hash{}, m.tip)
	require.Nil(m.currentChannel)
	require.Empty(m.channelQueue)
	require.Empty(m.txChannels)
}

func TestChannelManager_TxResend(t *testing.T) {
	require := require.New(t)
	rng := rand.New(rand.NewSource(time.Now().UnixNano()))
	log := testlog.Logger(t, log.LvlError)
	m := NewChannelManager(log, metrics.NoopMetrics,
		ChannelConfig{
			MaxFrameSize: 120_000,
			CompressorConfig: compressor.Config{
<<<<<<< HEAD
				TargetFrameSize:  0,
=======
				TargetFrameSize:  1,
				TargetNumFrames:  1,
>>>>>>> c3351530
				ApproxComprRatio: 1.0,
			},
		})

	a, _ := derivetest.RandomL2Block(rng, 4)

	require.NoError(m.AddL2Block(a))

	txdata0, err := m.TxData(eth.BlockID{})
	require.NoError(err)
	txdata0bytes := txdata0.Bytes()
	data0 := make([]byte, len(txdata0bytes))
	// make sure we have a clone for later comparison
	copy(data0, txdata0bytes)

	// ensure channel is drained
	_, err = m.TxData(eth.BlockID{})
	require.ErrorIs(err, io.EOF)

	// requeue frame
	m.TxFailed(txdata0.ID())

	txdata1, err := m.TxData(eth.BlockID{})
	require.NoError(err)

	data1 := txdata1.Bytes()
	require.Equal(data1, data0)
	fs, err := derive.ParseFrames(data1)
	require.NoError(err)
	require.Len(fs, 1)
}

// TestChannelManagerCloseBeforeFirstUse ensures that the channel manager
// will not produce any frames if closed immediately.
func TestChannelManagerCloseBeforeFirstUse(t *testing.T) {
	require := require.New(t)
	rng := rand.New(rand.NewSource(time.Now().UnixNano()))
	log := testlog.Logger(t, log.LvlCrit)
	m := NewChannelManager(log, metrics.NoopMetrics,
		ChannelConfig{
			MaxFrameSize:   100,
			ChannelTimeout: 1000,
			CompressorConfig: compressor.Config{
				TargetFrameSize:  0,
				ApproxComprRatio: 1.0,
			},
		})

	a, _ := derivetest.RandomL2Block(rng, 4)

	m.Close()

	err := m.AddL2Block(a)
	require.NoError(err, "Failed to add L2 block")

	_, err = m.TxData(eth.BlockID{})
	require.ErrorIs(err, io.EOF, "Expected closed channel manager to contain no tx data")
}

// TestChannelManagerCloseNoPendingChannel ensures that the channel manager
// can gracefully close with no pending channels, and will not emit any new
// channel frames.
func TestChannelManagerCloseNoPendingChannel(t *testing.T) {
	require := require.New(t)
	log := testlog.Logger(t, log.LvlCrit)
	m := NewChannelManager(log, metrics.NoopMetrics,
		ChannelConfig{
			MaxFrameSize:   100,
			ChannelTimeout: 1000,
			CompressorConfig: compressor.Config{
				TargetFrameSize:  1,
				TargetNumFrames:  1,
				ApproxComprRatio: 1.0,
			},
		})
	a := newMiniL2Block(0)
	b := newMiniL2BlockWithNumberParent(0, big.NewInt(1), a.Hash())

	err := m.AddL2Block(a)
	require.NoError(err, "Failed to add L2 block")

	txdata, err := m.TxData(eth.BlockID{})
	require.NoError(err, "Expected channel manager to return valid tx data")

	m.TxConfirmed(txdata.ID(), eth.BlockID{})

	_, err = m.TxData(eth.BlockID{})
	require.ErrorIs(err, io.EOF, "Expected channel manager to EOF")

	m.Close()

	err = m.AddL2Block(b)
	require.NoError(err, "Failed to add L2 block")

	_, err = m.TxData(eth.BlockID{})
	require.ErrorIs(err, io.EOF, "Expected closed channel manager to return no new tx data")
}

// TestChannelManagerCloseNoPendingChannel ensures that the channel manager
// can gracefully close with a pending channel, and will not produce any
// new channel frames after this point.
func TestChannelManagerClosePendingChannel(t *testing.T) {
	require := require.New(t)
	log := testlog.Logger(t, log.LvlCrit)
	m := NewChannelManager(log, metrics.NoopMetrics,
		ChannelConfig{
			MaxFrameSize:   1000,
			ChannelTimeout: 1000,
			CompressorConfig: compressor.Config{
				TargetNumFrames:  100,
				TargetFrameSize:  1000,
				ApproxComprRatio: 1.0,
			},
		})

	a := newMiniL2Block(50_000)
	b := newMiniL2BlockWithNumberParent(10, big.NewInt(1), a.Hash())

	err := m.AddL2Block(a)
	require.NoError(err, "Failed to add L2 block")

	txdata, err := m.TxData(eth.BlockID{})
	require.NoError(err, "Expected channel manager to produce valid tx data")

	m.TxConfirmed(txdata.ID(), eth.BlockID{})

	m.Close()

	txdata, err = m.TxData(eth.BlockID{})
	require.NoError(err, "Expected channel manager to produce tx data from remaining L2 block data")

	m.TxConfirmed(txdata.ID(), eth.BlockID{})

	_, err = m.TxData(eth.BlockID{})
	require.ErrorIs(err, io.EOF, "Expected channel manager to have no more tx data")

	err = m.AddL2Block(b)
	require.NoError(err, "Failed to add L2 block")

	_, err = m.TxData(eth.BlockID{})
	require.ErrorIs(err, io.EOF, "Expected closed channel manager to produce no more tx data")
}

// TestChannelManagerCloseAllTxsFailed ensures that the channel manager
// can gracefully close after producing transaction frames if none of these
// have successfully landed on chain.
func TestChannelManagerCloseAllTxsFailed(t *testing.T) {
	require := require.New(t)
	log := testlog.Logger(t, log.LvlCrit)
	m := NewChannelManager(log, metrics.NoopMetrics,
		ChannelConfig{
			MaxFrameSize:   1000,
			ChannelTimeout: 1000,
			CompressorConfig: compressor.Config{
				TargetNumFrames:  100,
				TargetFrameSize:  1000,
				ApproxComprRatio: 1.0,
			},
		})

	a := newMiniL2Block(50_000)

	err := m.AddL2Block(a)
	require.NoError(err, "Failed to add L2 block")

	txdata, err := m.TxData(eth.BlockID{})
	require.NoError(err, "Expected channel manager to produce valid tx data")

	m.TxFailed(txdata.ID())

	// Show that this data will continue to be emitted as long as the transaction
	// fails and the channel manager is not closed
	txdata, err = m.TxData(eth.BlockID{})
	require.NoError(err, "Expected channel manager to re-attempt the failed transaction")

	m.TxFailed(txdata.ID())

	m.Close()

	_, err = m.TxData(eth.BlockID{})
	require.ErrorIs(err, io.EOF, "Expected closed channel manager to produce no more tx data")
}<|MERGE_RESOLUTION|>--- conflicted
+++ resolved
@@ -57,12 +57,8 @@
 		ChannelConfig{
 			MaxFrameSize: 120_000,
 			CompressorConfig: compressor.Config{
-<<<<<<< HEAD
-				TargetFrameSize:  0,
-=======
 				TargetFrameSize:  1,
 				TargetNumFrames:  1,
->>>>>>> c3351530
 				ApproxComprRatio: 1.0,
 			},
 		})
@@ -165,12 +161,8 @@
 		ChannelConfig{
 			MaxFrameSize: 120_000,
 			CompressorConfig: compressor.Config{
-<<<<<<< HEAD
-				TargetFrameSize:  0,
-=======
 				TargetFrameSize:  1,
 				TargetNumFrames:  1,
->>>>>>> c3351530
 				ApproxComprRatio: 1.0,
 			},
 		})
