// SPDX-License-Identifier: MIT
pragma solidity 0.8.15;

import { ISemver } from "src/universal/ISemver.sol";
import { IPreimageOracle } from "./interfaces/IPreimageOracle.sol";
import { PreimageKeyLib } from "./PreimageKeyLib.sol";

/// @title MIPS
/// @notice The MIPS contract emulates a single MIPS instruction.
///         Note that delay slots are isolated instructions:
///         the nextPC in the state pre-schedules where the VM jumps next.
///         The Step input is a packed VM state, with binary-merkle-tree
///         witness data for memory reads/writes.
///         The Step outputs a keccak256 hash of the packed VM State,
///         and logs the resulting state for offchain usage.
/// @dev https://inst.eecs.berkeley.edu/~cs61c/resources/MIPS_Green_Sheet.pdf
/// @dev https://www.cs.cmu.edu/afs/cs/academic/class/15740-f97/public/doc/mips-isa.pdf
///      (page A-177)
/// @dev https://uweb.engr.arizona.edu/~ece369/Resources/spim/MIPSReference.pdf
/// @dev https://en.wikibooks.org/wiki/MIPS_Assembly/Instruction_Formats
/// @dev https://github.com/golang/go/blob/master/src/syscall/zerrors_linux_mips.go
///      MIPS linux kernel errors used by Go runtime
contract MIPS is ISemver {
    /// @notice Stores the VM state.
    ///         Total state size: 32 + 32 + 6 * 4 + 1 + 1 + 8 + 32 * 4 = 226 bytes
    ///         If nextPC != pc + 4, then the VM is executing a branch/jump delay slot.
    struct State {
        bytes32 memRoot;
        bytes32 preimageKey;
        uint32 preimageOffset;
        uint32 pc;
        uint32 nextPC;
        uint32 lo;
        uint32 hi;
        uint32 heap;
        uint8 exitCode;
        bool exited;
        uint64 step;
        uint32[32] registers;
    }

    /// @notice Start of the data segment.
    uint32 public constant BRK_START = 0x40000000;

    /// @notice The semantic version of the MIPS contract.
<<<<<<< HEAD
    /// @custom:semver 0.1.0
    string public constant version = "0.1.0";
=======
    /// @custom:semver 1.0.1
    string public constant version = "1.0.1";
>>>>>>> f8143c8c

    uint32 internal constant FD_STDIN = 0;
    uint32 internal constant FD_STDOUT = 1;
    uint32 internal constant FD_STDERR = 2;
    uint32 internal constant FD_HINT_READ = 3;
    uint32 internal constant FD_HINT_WRITE = 4;
    uint32 internal constant FD_PREIMAGE_READ = 5;
    uint32 internal constant FD_PREIMAGE_WRITE = 6;

    uint32 internal constant EBADF = 0x9;
    uint32 internal constant EINVAL = 0x16;

    /// @notice The preimage oracle contract.
    IPreimageOracle internal immutable ORACLE;

    /// @param _oracle The address of the preimage oracle contract.
    constructor(IPreimageOracle _oracle) {
        ORACLE = _oracle;
    }

    /// @notice Getter for the pre-image oracle contract.
    /// @return oracle_ The IPreimageOracle contract.
    function oracle() external view returns (IPreimageOracle oracle_) {
        oracle_ = ORACLE;
    }

    /// @notice Extends the value leftwards with its most significant bit (sign extension).
    function SE(uint32 _dat, uint32 _idx) internal pure returns (uint32 out_) {
        unchecked {
            bool isSigned = (_dat >> (_idx - 1)) != 0;
            uint256 signed = ((1 << (32 - _idx)) - 1) << _idx;
            uint256 mask = (1 << _idx) - 1;
            return uint32(_dat & mask | (isSigned ? signed : 0));
        }
    }

    /// @notice Computes the hash of the MIPS state.
    /// @return out_ The hashed MIPS state.
    function outputState() internal returns (bytes32 out_) {
        assembly {
            // copies 'size' bytes, right-aligned in word at 'from', to 'to', incl. trailing data
            function copyMem(from, to, size) -> fromOut, toOut {
                mstore(to, mload(add(from, sub(32, size))))
                fromOut := add(from, 32)
                toOut := add(to, size)
            }

            // From points to the MIPS State
            let from := 0x80

            // Copy to the free memory pointer
            let start := mload(0x40)
            let to := start

            // Copy state to free memory
            from, to := copyMem(from, to, 32) // memRoot
            from, to := copyMem(from, to, 32) // preimageKey
            from, to := copyMem(from, to, 4) // preimageOffset
            from, to := copyMem(from, to, 4) // pc
            from, to := copyMem(from, to, 4) // nextPC
            from, to := copyMem(from, to, 4) // lo
            from, to := copyMem(from, to, 4) // hi
            from, to := copyMem(from, to, 4) // heap
            let exitCode := mload(from)
            from, to := copyMem(from, to, 1) // exitCode
            let exited := mload(from)
            from, to := copyMem(from, to, 1) // exited
            from, to := copyMem(from, to, 8) // step
            from := add(from, 32) // offset to registers

            // Copy registers
            for { let i := 0 } lt(i, 32) { i := add(i, 1) } { from, to := copyMem(from, to, 4) }

            // Clean up end of memory
            mstore(to, 0)

            // Log the resulting MIPS state, for debugging
            log0(start, sub(to, start))

            // Determine the VM status
            let status := 0
            switch exited
            case 1 {
                switch exitCode
                // VMStatusValid
                case 0 { status := 0 }
                // VMStatusInvalid
                case 1 { status := 1 }
                // VMStatusPanic
                default { status := 2 }
            }
            // VMStatusUnfinished
            default { status := 3 }

            // Compute the hash of the resulting MIPS state and set the status byte
            out_ := keccak256(start, sub(to, start))
            out_ := or(and(not(shl(248, 0xFF)), out_), shl(248, status))
        }
    }

    /// @notice Handles a syscall.
    /// @param _localContext The local key context for the preimage oracle.
    /// @return out_ The hashed MIPS state.
    function handleSyscall(bytes32 _localContext) internal returns (bytes32 out_) {
        unchecked {
            // Load state from memory
            State memory state;
            assembly {
                state := 0x80
            }

            // Load the syscall number from the registers
            uint32 syscall_no = state.registers[2];
            uint32 v0 = 0;
            uint32 v1 = 0;

            // Load the syscall arguments from the registers
            uint32 a0 = state.registers[4];
            uint32 a1 = state.registers[5];
            uint32 a2 = state.registers[6];

            // mmap: Allocates a page from the heap.
            if (syscall_no == 4090) {
                uint32 sz = a1;
                if (sz & 4095 != 0) {
                    // adjust size to align with page size
                    sz += 4096 - (sz & 4095);
                }
                if (a0 == 0) {
                    v0 = state.heap;
                    state.heap += sz;
                } else {
                    v0 = a0;
                }
            }
            // brk: Returns a fixed address for the program break at 0x40000000
            else if (syscall_no == 4045) {
                v0 = BRK_START;
            }
            // clone (not supported) returns 1
            else if (syscall_no == 4120) {
                v0 = 1;
            }
            // exit group: Sets the Exited and ExitCode states to true and argument 0.
            else if (syscall_no == 4246) {
                state.exited = true;
                state.exitCode = uint8(a0);
                return outputState();
            }
            // read: Like Linux read syscall. Splits unaligned reads into aligned reads.
            else if (syscall_no == 4003) {
                // args: a0 = fd, a1 = addr, a2 = count
                // returns: v0 = read, v1 = err code
                if (a0 == FD_STDIN) {
                    // Leave v0 and v1 zero: read nothing, no error
                }
                // pre-image oracle read
                else if (a0 == FD_PREIMAGE_READ) {
                    // verify proof 1 is correct, and get the existing memory.
                    uint32 mem = readMem(a1 & 0xFFffFFfc, 1); // mask the addr to align it to 4 bytes
                    bytes32 preimageKey = state.preimageKey;
                    // If the preimage key is a local key, localize it in the context of the caller.
                    if (uint8(preimageKey[0]) == 1) {
                        preimageKey = PreimageKeyLib.localize(preimageKey, _localContext);
                    }
                    (bytes32 dat, uint256 datLen) = ORACLE.readPreimage(preimageKey, state.preimageOffset);

                    // Transform data for writing to memory
                    // We use assembly for more precise ops, and no var count limit
                    assembly {
                        let alignment := and(a1, 3) // the read might not start at an aligned address
                        let space := sub(4, alignment) // remaining space in memory word
                        if lt(space, datLen) { datLen := space } // if less space than data, shorten data
                        if lt(a2, datLen) { datLen := a2 } // if requested to read less, read less
                        dat := shr(sub(256, mul(datLen, 8)), dat) // right-align data
                        dat := shl(mul(sub(sub(4, datLen), alignment), 8), dat) // position data to insert into memory
                            // word
                        let mask := sub(shl(mul(sub(4, alignment), 8), 1), 1) // mask all bytes after start
                        let suffixMask := sub(shl(mul(sub(sub(4, alignment), datLen), 8), 1), 1) // mask of all bytes
                            // starting from end, maybe none
                        mask := and(mask, not(suffixMask)) // reduce mask to just cover the data we insert
                        mem := or(and(mem, not(mask)), dat) // clear masked part of original memory, and insert data
                    }

                    // Write memory back
                    writeMem(a1 & 0xFFffFFfc, 1, mem);
                    state.preimageOffset += uint32(datLen);
                    v0 = uint32(datLen);
                }
                // hint response
                else if (a0 == FD_HINT_READ) {
                    // Don't read into memory, just say we read it all
                    // The result is ignored anyway
                    v0 = a2;
                } else {
                    v0 = 0xFFffFFff;
                    v1 = EBADF;
                }
            }
            // write: like Linux write syscall. Splits unaligned writes into aligned writes.
            else if (syscall_no == 4004) {
                // args: a0 = fd, a1 = addr, a2 = count
                // returns: v0 = written, v1 = err code
                if (a0 == FD_STDOUT || a0 == FD_STDERR || a0 == FD_HINT_WRITE) {
                    v0 = a2; // tell program we have written everything
                }
                // pre-image oracle
                else if (a0 == FD_PREIMAGE_WRITE) {
                    uint32 mem = readMem(a1 & 0xFFffFFfc, 1); // mask the addr to align it to 4 bytes
                    bytes32 key = state.preimageKey;

                    // Construct pre-image key from memory
                    // We use assembly for more precise ops, and no var count limit
                    assembly {
                        let alignment := and(a1, 3) // the read might not start at an aligned address
                        let space := sub(4, alignment) // remaining space in memory word
                        if lt(space, a2) { a2 := space } // if less space than data, shorten data
                        key := shl(mul(a2, 8), key) // shift key, make space for new info
                        let mask := sub(shl(mul(a2, 8), 1), 1) // mask for extracting value from memory
                        mem := and(shr(mul(sub(space, a2), 8), mem), mask) // align value to right, mask it
                        key := or(key, mem) // insert into key
                    }

                    // Write pre-image key to oracle
                    state.preimageKey = key;
                    state.preimageOffset = 0; // reset offset, to read new pre-image data from the start
                    v0 = a2;
                } else {
                    v0 = 0xFFffFFff;
                    v1 = EBADF;
                }
            }
            // fcntl: Like linux fcntl syscall, but only supports minimal file-descriptor control commands,
            // to retrieve the file-descriptor R/W flags.
            else if (syscall_no == 4055) {
                // fcntl
                // args: a0 = fd, a1 = cmd
                if (a1 == 3) {
                    // F_GETFL: get file descriptor flags
                    if (a0 == FD_STDIN || a0 == FD_PREIMAGE_READ || a0 == FD_HINT_READ) {
                        v0 = 0; // O_RDONLY
                    } else if (a0 == FD_STDOUT || a0 == FD_STDERR || a0 == FD_PREIMAGE_WRITE || a0 == FD_HINT_WRITE) {
                        v0 = 1; // O_WRONLY
                    } else {
                        v0 = 0xFFffFFff;
                        v1 = EBADF;
                    }
                } else {
                    v0 = 0xFFffFFff;
                    v1 = EINVAL; // cmd not recognized by this kernel
                }
            }

            // Write the results back to the state registers
            state.registers[2] = v0;
            state.registers[7] = v1;

            // Update the PC and nextPC
            state.pc = state.nextPC;
            state.nextPC = state.nextPC + 4;

            out_ = outputState();
        }
    }

    /// @notice Handles a branch instruction, updating the MIPS state PC where needed.
    /// @param _opcode The opcode of the branch instruction.
    /// @param _insn The instruction to be executed.
    /// @param _rtReg The register to be used for the branch.
    /// @param _rs The register to be compared with the branch register.
    /// @return out_ The hashed MIPS state.
    function handleBranch(uint32 _opcode, uint32 _insn, uint32 _rtReg, uint32 _rs) internal returns (bytes32 out_) {
        unchecked {
            // Load state from memory
            State memory state;
            assembly {
                state := 0x80
            }

            bool shouldBranch = false;

            if (state.nextPC != state.pc + 4) {
                revert("branch in delay slot");
            }

            // beq/bne: Branch on equal / not equal
            if (_opcode == 4 || _opcode == 5) {
                uint32 rt = state.registers[_rtReg];
                shouldBranch = (_rs == rt && _opcode == 4) || (_rs != rt && _opcode == 5);
            }
            // blez: Branches if instruction is less than or equal to zero
            else if (_opcode == 6) {
                shouldBranch = int32(_rs) <= 0;
            }
            // bgtz: Branches if instruction is greater than zero
            else if (_opcode == 7) {
                shouldBranch = int32(_rs) > 0;
            }
            // bltz/bgez: Branch on less than zero / greater than or equal to zero
            else if (_opcode == 1) {
                // regimm
                uint32 rtv = ((_insn >> 16) & 0x1F);
                if (rtv == 0) {
                    shouldBranch = int32(_rs) < 0;
                }
                if (rtv == 1) {
                    shouldBranch = int32(_rs) >= 0;
                }
            }

            // Update the state's previous PC
            uint32 prevPC = state.pc;

            // Execute the delay slot first
            state.pc = state.nextPC;

            // If we should branch, update the PC to the branch target
            // Otherwise, proceed to the next instruction
            if (shouldBranch) {
                state.nextPC = prevPC + 4 + (SE(_insn & 0xFFFF, 16) << 2);
            } else {
                state.nextPC = state.nextPC + 4;
            }

            // Return the hash of the resulting state
            out_ = outputState();
        }
    }

    /// @notice Handles HI and LO register instructions.
    /// @param _func The function code of the instruction.
    /// @param _rs The value of the RS register.
    /// @param _rt The value of the RT register.
    /// @param _storeReg The register to store the result in.
    /// @return out_ The hashed MIPS state.
    function handleHiLo(uint32 _func, uint32 _rs, uint32 _rt, uint32 _storeReg) internal returns (bytes32 out_) {
        unchecked {
            // Load state from memory
            State memory state;
            assembly {
                state := 0x80
            }

            uint32 val;

            // mfhi: Move the contents of the HI register into the destination
            if (_func == 0x10) {
                val = state.hi;
            }
            // mthi: Move the contents of the source into the HI register
            else if (_func == 0x11) {
                state.hi = _rs;
            }
            // mflo: Move the contents of the LO register into the destination
            else if (_func == 0x12) {
                val = state.lo;
            }
            // mtlo: Move the contents of the source into the LO register
            else if (_func == 0x13) {
                state.lo = _rs;
            }
            // mult: Multiplies `rs` by `rt` and stores the result in HI and LO registers
            else if (_func == 0x18) {
                uint64 acc = uint64(int64(int32(_rs)) * int64(int32(_rt)));
                state.hi = uint32(acc >> 32);
                state.lo = uint32(acc);
            }
            // multu: Unsigned multiplies `rs` by `rt` and stores the result in HI and LO registers
            else if (_func == 0x19) {
                uint64 acc = uint64(uint64(_rs) * uint64(_rt));
                state.hi = uint32(acc >> 32);
                state.lo = uint32(acc);
            }
            // div: Divides `rs` by `rt`.
            // Stores the quotient in LO
            // And the remainder in HI
            else if (_func == 0x1a) {
                if (int32(_rt) == 0) {
                    revert("MIPS: division by zero");
                }
                state.hi = uint32(int32(_rs) % int32(_rt));
                state.lo = uint32(int32(_rs) / int32(_rt));
            }
            // divu: Unsigned divides `rs` by `rt`.
            // Stores the quotient in LO
            // And the remainder in HI
            else if (_func == 0x1b) {
                if (_rt == 0) {
                    revert("MIPS: division by zero");
                }
                state.hi = _rs % _rt;
                state.lo = _rs / _rt;
            }

            // Store the result in the destination register, if applicable
            if (_storeReg != 0) {
                state.registers[_storeReg] = val;
            }

            // Update the PC
            state.pc = state.nextPC;
            state.nextPC = state.nextPC + 4;

            // Return the hash of the resulting state
            out_ = outputState();
        }
    }

    /// @notice Handles a jump instruction, updating the MIPS state PC where needed.
    /// @param _linkReg The register to store the link to the instruction after the delay slot instruction.
    /// @param _dest The destination to jump to.
    /// @return out_ The hashed MIPS state.
    function handleJump(uint32 _linkReg, uint32 _dest) internal returns (bytes32 out_) {
        unchecked {
            // Load state from memory.
            State memory state;
            assembly {
                state := 0x80
            }

            if (state.nextPC != state.pc + 4) {
                revert("jump in delay slot");
            }

            // Update the next PC to the jump destination.
            uint32 prevPC = state.pc;
            state.pc = state.nextPC;
            state.nextPC = _dest;

            // Update the link-register to the instruction after the delay slot instruction.
            if (_linkReg != 0) {
                state.registers[_linkReg] = prevPC + 8;
            }

            // Return the hash of the resulting state.
            out_ = outputState();
        }
    }

    /// @notice Handles a storing a value into a register.
    /// @param _storeReg The register to store the value into.
    /// @param _val The value to store.
    /// @param _conditional Whether or not the store is conditional.
    /// @return out_ The hashed MIPS state.
    function handleRd(uint32 _storeReg, uint32 _val, bool _conditional) internal returns (bytes32 out_) {
        unchecked {
            // Load state from memory.
            State memory state;
            assembly {
                state := 0x80
            }

            // The destination register must be valid.
            require(_storeReg < 32, "valid register");

            // Never write to reg 0, and it can be conditional (movz, movn).
            if (_storeReg != 0 && _conditional) {
                state.registers[_storeReg] = _val;
            }

            // Update the PC.
            state.pc = state.nextPC;
            state.nextPC = state.nextPC + 4;

            // Return the hash of the resulting state.
            out_ = outputState();
        }
    }

    /// @notice Computes the offset of the proof in the calldata.
    /// @param _proofIndex The index of the proof in the calldata.
    /// @return offset_ The offset of the proof in the calldata.
    function proofOffset(uint8 _proofIndex) internal pure returns (uint256 offset_) {
        unchecked {
            // A proof of 32 bit memory, with 32-byte leaf values, is (32-5)=27 bytes32 entries.
            // And the leaf value itself needs to be encoded as well. And proof.offset == 420
            offset_ = 420 + (uint256(_proofIndex) * (28 * 32));
            uint256 s = 0;
            assembly {
                s := calldatasize()
            }
            require(s >= (offset_ + 28 * 32), "check that there is enough calldata");
            return offset_;
        }
    }

    /// @notice Reads a 32-bit value from memory.
    /// @param _addr The address to read from.
    /// @param _proofIndex The index of the proof in the calldata.
    /// @return out_ The hashed MIPS state.
    function readMem(uint32 _addr, uint8 _proofIndex) internal pure returns (uint32 out_) {
        unchecked {
            // Compute the offset of the proof in the calldata.
            uint256 offset = proofOffset(_proofIndex);

            assembly {
                // Validate the address alignement.
                if and(_addr, 3) { revert(0, 0) }

                // Load the leaf value.
                let leaf := calldataload(offset)
                offset := add(offset, 32)

                // Convenience function to hash two nodes together in scratch space.
                function hashPair(a, b) -> h {
                    mstore(0, a)
                    mstore(32, b)
                    h := keccak256(0, 64)
                }

                // Start with the leaf node.
                // Work back up by combining with siblings, to reconstruct the root.
                let path := shr(5, _addr)
                let node := leaf
                for { let i := 0 } lt(i, 27) { i := add(i, 1) } {
                    let sibling := calldataload(offset)
                    offset := add(offset, 32)
                    switch and(shr(i, path), 1)
                    case 0 { node := hashPair(node, sibling) }
                    case 1 { node := hashPair(sibling, node) }
                }

                // Load the memory root from the first field of state.
                let memRoot := mload(0x80)

                // Verify the root matches.
                if iszero(eq(node, memRoot)) {
                    mstore(0, 0x0badf00d)
                    revert(0, 32)
                }

                // Bits to shift = (32 - 4 - (addr % 32)) * 8
                let shamt := shl(3, sub(sub(32, 4), and(_addr, 31)))
                out_ := and(shr(shamt, leaf), 0xFFffFFff)
            }
        }
    }

    /// @notice Writes a 32-bit value to memory.
    ///         This function first overwrites the part of the leaf.
    ///         Then it recomputes the memory merkle root.
    /// @param _addr The address to write to.
    /// @param _proofIndex The index of the proof in the calldata.
    /// @param _val The value to write.
    function writeMem(uint32 _addr, uint8 _proofIndex, uint32 _val) internal pure {
        unchecked {
            // Compute the offset of the proof in the calldata.
            uint256 offset = proofOffset(_proofIndex);

            assembly {
                // Validate the address alignement.
                if and(_addr, 3) { revert(0, 0) }

                // Load the leaf value.
                let leaf := calldataload(offset)
                let shamt := shl(3, sub(sub(32, 4), and(_addr, 31)))

                // Mask out 4 bytes, and OR in the value
                leaf := or(and(leaf, not(shl(shamt, 0xFFffFFff))), shl(shamt, _val))
                offset := add(offset, 32)

                // Convenience function to hash two nodes together in scratch space.
                function hashPair(a, b) -> h {
                    mstore(0, a)
                    mstore(32, b)
                    h := keccak256(0, 64)
                }

                // Start with the leaf node.
                // Work back up by combining with siblings, to reconstruct the root.
                let path := shr(5, _addr)
                let node := leaf
                for { let i := 0 } lt(i, 27) { i := add(i, 1) } {
                    let sibling := calldataload(offset)
                    offset := add(offset, 32)
                    switch and(shr(i, path), 1)
                    case 0 { node := hashPair(node, sibling) }
                    case 1 { node := hashPair(sibling, node) }
                }

                // Store the new memory root in the first field of state.
                mstore(0x80, node)
            }
        }
    }

    /// @notice Executes a single step of the vm.
    ///         Will revert if any required input state is missing.
    /// @param _stateData The encoded state witness data.
    /// @param _proof The encoded proof data for leaves within the MIPS VM's memory.
    /// @param _localContext The local key context for the preimage oracle. Optional, can be set as a constant
    ///                      if the caller only requires one set of local keys.
    function step(bytes calldata _stateData, bytes calldata _proof, bytes32 _localContext) public returns (bytes32) {
        unchecked {
            State memory state;

            // Packed calldata is ~6 times smaller than state size
            assembly {
                if iszero(eq(state, 0x80)) {
                    // expected state mem offset check
                    revert(0, 0)
                }
                if iszero(eq(mload(0x40), shl(5, 48))) {
                    // expected memory check
                    revert(0, 0)
                }
                if iszero(eq(_stateData.offset, 132)) {
                    // 32*4+4=132 expected state data offset
                    revert(0, 0)
                }
                if iszero(eq(_proof.offset, 420)) {
                    // 132+32+256=420 expected proof offset
                    revert(0, 0)
                }

                function putField(callOffset, memOffset, size) -> callOffsetOut, memOffsetOut {
                    // calldata is packed, thus starting left-aligned, shift-right to pad and right-align
                    let w := shr(shl(3, sub(32, size)), calldataload(callOffset))
                    mstore(memOffset, w)
                    callOffsetOut := add(callOffset, size)
                    memOffsetOut := add(memOffset, 32)
                }

                // Unpack state from calldata into memory
                let c := _stateData.offset // calldata offset
                let m := 0x80 // mem offset
                c, m := putField(c, m, 32) // memRoot
                c, m := putField(c, m, 32) // preimageKey
                c, m := putField(c, m, 4) // preimageOffset
                c, m := putField(c, m, 4) // pc
                c, m := putField(c, m, 4) // nextPC
                c, m := putField(c, m, 4) // lo
                c, m := putField(c, m, 4) // hi
                c, m := putField(c, m, 4) // heap
                c, m := putField(c, m, 1) // exitCode
                c, m := putField(c, m, 1) // exited
                c, m := putField(c, m, 8) // step

                // Unpack register calldata into memory
                mstore(m, add(m, 32)) // offset to registers
                m := add(m, 32)
                for { let i := 0 } lt(i, 32) { i := add(i, 1) } { c, m := putField(c, m, 4) }
            }

            // Don't change state once exited
            if (state.exited) {
                return outputState();
            }

            state.step += 1;

            // instruction fetch
            uint32 insn = readMem(state.pc, 0);
            uint32 opcode = insn >> 26; // 6-bits

            // j-type j/jal
            if (opcode == 2 || opcode == 3) {
                // Take top 4 bits of the next PC (its 256 MB region), and concatenate with the 26-bit offset
                uint32 target = (state.nextPC & 0xF0000000) | (insn & 0x03FFFFFF) << 2;
                return handleJump(opcode == 2 ? 0 : 31, target);
            }

            // register fetch
            uint32 rs; // source register 1 value
            uint32 rt; // source register 2 / temp value
            uint32 rtReg = (insn >> 16) & 0x1F;

            // R-type or I-type (stores rt)
            rs = state.registers[(insn >> 21) & 0x1F];
            uint32 rdReg = rtReg;

            if (opcode == 0 || opcode == 0x1c) {
                // R-type (stores rd)
                rt = state.registers[rtReg];
                rdReg = (insn >> 11) & 0x1F;
            } else if (opcode < 0x20) {
                // rt is SignExtImm
                // don't sign extend for andi, ori, xori
                if (opcode == 0xC || opcode == 0xD || opcode == 0xe) {
                    // ZeroExtImm
                    rt = insn & 0xFFFF;
                } else {
                    // SignExtImm
                    rt = SE(insn & 0xFFFF, 16);
                }
            } else if (opcode >= 0x28 || opcode == 0x22 || opcode == 0x26) {
                // store rt value with store
                rt = state.registers[rtReg];

                // store actual rt with lwl and lwr
                rdReg = rtReg;
            }

            if ((opcode >= 4 && opcode < 8) || opcode == 1) {
                return handleBranch(opcode, insn, rtReg, rs);
            }

            uint32 storeAddr = 0xFF_FF_FF_FF;
            // memory fetch (all I-type)
            // we do the load for stores also
            uint32 mem;
            if (opcode >= 0x20) {
                // M[R[rs]+SignExtImm]
                rs += SE(insn & 0xFFFF, 16);
                uint32 addr = rs & 0xFFFFFFFC;
                mem = readMem(addr, 1);
                if (opcode >= 0x28 && opcode != 0x30) {
                    // store
                    storeAddr = addr;
                    // store opcodes don't write back to a register
                    rdReg = 0;
                }
            }

            // ALU
            uint32 val = execute(insn, rs, rt, mem) & 0xffFFffFF; // swr outputs more than 4 bytes without the mask

            uint32 func = insn & 0x3f; // 6-bits
            if (opcode == 0 && func >= 8 && func < 0x1c) {
                if (func == 8 || func == 9) {
                    // jr/jalr
                    return handleJump(func == 8 ? 0 : rdReg, rs);
                }

                if (func == 0xa) {
                    // movz
                    return handleRd(rdReg, rs, rt == 0);
                }
                if (func == 0xb) {
                    // movn
                    return handleRd(rdReg, rs, rt != 0);
                }

                // syscall (can read and write)
                if (func == 0xC) {
                    return handleSyscall(_localContext);
                }

                // lo and hi registers
                // can write back
                if (func >= 0x10 && func < 0x1c) {
                    return handleHiLo(func, rs, rt, rdReg);
                }
            }

            // stupid sc, write a 1 to rt
            if (opcode == 0x38 && rtReg != 0) {
                state.registers[rtReg] = 1;
            }

            // write memory
            if (storeAddr != 0xFF_FF_FF_FF) {
                writeMem(storeAddr, 1, val);
            }

            // write back the value to destination register
            return handleRd(rdReg, val, true);
        }
    }

    /// @notice Execute an instruction.
    function execute(uint32 insn, uint32 rs, uint32 rt, uint32 mem) internal pure returns (uint32 out) {
        unchecked {
            uint32 opcode = insn >> 26; // 6-bits

            if (opcode == 0 || (opcode >= 8 && opcode < 0xF)) {
                uint32 func = insn & 0x3f; // 6-bits
                assembly {
                    // transform ArithLogI to SPECIAL
                    switch opcode
                    // addi
                    case 0x8 { func := 0x20 }
                    // addiu
                    case 0x9 { func := 0x21 }
                    // stli
                    case 0xA { func := 0x2A }
                    // sltiu
                    case 0xB { func := 0x2B }
                    // andi
                    case 0xC { func := 0x24 }
                    // ori
                    case 0xD { func := 0x25 }
                    // xori
                    case 0xE { func := 0x26 }
                }

                // sll
                if (func == 0x00) {
                    return rt << ((insn >> 6) & 0x1F);
                }
                // srl
                else if (func == 0x02) {
                    return rt >> ((insn >> 6) & 0x1F);
                }
                // sra
                else if (func == 0x03) {
                    uint32 shamt = (insn >> 6) & 0x1F;
                    return SE(rt >> shamt, 32 - shamt);
                }
                // sllv
                else if (func == 0x04) {
                    return rt << (rs & 0x1F);
                }
                // srlv
                else if (func == 0x6) {
                    return rt >> (rs & 0x1F);
                }
                // srav
                else if (func == 0x07) {
                    return SE(rt >> rs, 32 - rs);
                }
                // functs in range [0x8, 0x1b] are handled specially by other functions
                // Explicitly enumerate each funct in range to reduce code diff against Go Vm
                // jr
                else if (func == 0x08) {
                    return rs;
                }
                // jalr
                else if (func == 0x09) {
                    return rs;
                }
                // movz
                else if (func == 0x0a) {
                    return rs;
                }
                // movn
                else if (func == 0x0b) {
                    return rs;
                }
                // syscall
                else if (func == 0x0c) {
                    return rs;
                }
                // 0x0d - break not supported
                // sync
                else if (func == 0x0f) {
                    return rs;
                }
                // mfhi
                else if (func == 0x10) {
                    return rs;
                }
                // mthi
                else if (func == 0x11) {
                    return rs;
                }
                // mflo
                else if (func == 0x12) {
                    return rs;
                }
                // mtlo
                else if (func == 0x13) {
                    return rs;
                }
                // mult
                else if (func == 0x18) {
                    return rs;
                }
                // multu
                else if (func == 0x19) {
                    return rs;
                }
                // div
                else if (func == 0x1a) {
                    return rs;
                }
                // divu
                else if (func == 0x1b) {
                    return rs;
                }
                // The rest includes transformed R-type arith imm instructions
                // add
                else if (func == 0x20) {
                    return (rs + rt);
                }
                // addu
                else if (func == 0x21) {
                    return (rs + rt);
                }
                // sub
                else if (func == 0x22) {
                    return (rs - rt);
                }
                // subu
                else if (func == 0x23) {
                    return (rs - rt);
                }
                // and
                else if (func == 0x24) {
                    return (rs & rt);
                }
                // or
                else if (func == 0x25) {
                    return (rs | rt);
                }
                // xor
                else if (func == 0x26) {
                    return (rs ^ rt);
                }
                // nor
                else if (func == 0x27) {
                    return ~(rs | rt);
                }
                // slti
                else if (func == 0x2a) {
                    return int32(rs) < int32(rt) ? 1 : 0;
                }
                // sltiu
                else if (func == 0x2b) {
                    return rs < rt ? 1 : 0;
                } else {
                    revert("invalid instruction");
                }
            } else {
                // SPECIAL2
                if (opcode == 0x1C) {
                    uint32 func = insn & 0x3f; // 6-bits
                    // mul
                    if (func == 0x2) {
                        return uint32(int32(rs) * int32(rt));
                    }
                    // clz, clo
                    else if (func == 0x20 || func == 0x21) {
                        if (func == 0x20) {
                            rs = ~rs;
                        }
                        uint32 i = 0;
                        while (rs & 0x80000000 != 0) {
                            i++;
                            rs <<= 1;
                        }
                        return i;
                    }
                }
                // lui
                else if (opcode == 0x0F) {
                    return rt << 16;
                }
                // lb
                else if (opcode == 0x20) {
                    return SE((mem >> (24 - (rs & 3) * 8)) & 0xFF, 8);
                }
                // lh
                else if (opcode == 0x21) {
                    return SE((mem >> (16 - (rs & 2) * 8)) & 0xFFFF, 16);
                }
                // lwl
                else if (opcode == 0x22) {
                    uint32 val = mem << ((rs & 3) * 8);
                    uint32 mask = uint32(0xFFFFFFFF) << ((rs & 3) * 8);
                    return (rt & ~mask) | val;
                }
                // lw
                else if (opcode == 0x23) {
                    return mem;
                }
                // lbu
                else if (opcode == 0x24) {
                    return (mem >> (24 - (rs & 3) * 8)) & 0xFF;
                }
                //  lhu
                else if (opcode == 0x25) {
                    return (mem >> (16 - (rs & 2) * 8)) & 0xFFFF;
                }
                //  lwr
                else if (opcode == 0x26) {
                    uint32 val = mem >> (24 - (rs & 3) * 8);
                    uint32 mask = uint32(0xFFFFFFFF) >> (24 - (rs & 3) * 8);
                    return (rt & ~mask) | val;
                }
                //  sb
                else if (opcode == 0x28) {
                    uint32 val = (rt & 0xFF) << (24 - (rs & 3) * 8);
                    uint32 mask = 0xFFFFFFFF ^ uint32(0xFF << (24 - (rs & 3) * 8));
                    return (mem & mask) | val;
                }
                //  sh
                else if (opcode == 0x29) {
                    uint32 val = (rt & 0xFFFF) << (16 - (rs & 2) * 8);
                    uint32 mask = 0xFFFFFFFF ^ uint32(0xFFFF << (16 - (rs & 2) * 8));
                    return (mem & mask) | val;
                }
                //  swl
                else if (opcode == 0x2a) {
                    uint32 val = rt >> ((rs & 3) * 8);
                    uint32 mask = uint32(0xFFFFFFFF) >> ((rs & 3) * 8);
                    return (mem & ~mask) | val;
                }
                //  sw
                else if (opcode == 0x2b) {
                    return rt;
                }
                //  swr
                else if (opcode == 0x2e) {
                    uint32 val = rt << (24 - (rs & 3) * 8);
                    uint32 mask = uint32(0xFFFFFFFF) << (24 - (rs & 3) * 8);
                    return (mem & ~mask) | val;
                }
                // ll
                else if (opcode == 0x30) {
                    return mem;
                }
                // sc
                else if (opcode == 0x38) {
                    return rt;
                } else {
                    revert("invalid instruction");
                }
            }
            revert("invalid instruction");
        }
    }
}<|MERGE_RESOLUTION|>--- conflicted
+++ resolved
@@ -43,13 +43,8 @@
     uint32 public constant BRK_START = 0x40000000;
 
     /// @notice The semantic version of the MIPS contract.
-<<<<<<< HEAD
-    /// @custom:semver 0.1.0
-    string public constant version = "0.1.0";
-=======
     /// @custom:semver 1.0.1
     string public constant version = "1.0.1";
->>>>>>> f8143c8c
 
     uint32 internal constant FD_STDIN = 0;
     uint32 internal constant FD_STDOUT = 1;
