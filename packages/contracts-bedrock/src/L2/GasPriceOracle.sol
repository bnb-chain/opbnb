// SPDX-License-Identifier: MIT
pragma solidity 0.8.15;

import { ISemver } from "src/universal/ISemver.sol";
import { Predeploys } from "src/libraries/Predeploys.sol";
import { L1Block } from "src/L2/L1Block.sol";
import { Constants } from "src/libraries/Constants.sol";
import { LibZip } from "@solady/utils/LibZip.sol";

/// @custom:proxied
/// @custom:predeploy 0x420000000000000000000000000000000000000F
/// @title GasPriceOracle
/// @notice This contract maintains the variables responsible for computing the L1 portion of the
///         total fee charged on L2. Before Bedrock, this contract held variables in state that were
///         read during the state transition function to compute the L1 portion of the transaction
///         fee. After Bedrock, this contract now simply proxies the L1Block contract, which has
///         the values used to compute the L1 portion of the fee in its state.
///
///         The contract exposes an API that is useful for knowing how large the L1 portion of the
///         transaction fee will be. The following events were deprecated with Bedrock:
///         - event OverheadUpdated(uint256 overhead);
///         - event ScalarUpdated(uint256 scalar);
///         - event DecimalsUpdated(uint256 decimals);
contract GasPriceOracle is ISemver {
    /// @notice Number of decimals used in the scalar.
    uint256 public constant DECIMALS = 6;

    /// @notice Semantic version.
<<<<<<< HEAD
    /// @custom:semver 1.2.0
    string public constant version = "1.2.0";

    /// @notice Indicates whether the network has gone through the Ecotone upgrade.
    bool public isEcotone;
=======
    /// @custom:semver 1.3.0
    string public constant version = "1.3.0";

    /// @notice This is the intercept value for the linear regression used to estimate the final size of the
    ///         compressed transaction.
    int32 private constant COST_INTERCEPT = -42_585_600;

    /// @notice This is the coefficient value for the linear regression used to estimate the final size of the
    ///         compressed transaction.
    uint32 private constant COST_FASTLZ_COEF = 836_500;

    /// @notice This is the minimum bound for the fastlz to brotli size estimation. Any estimations below this
    ///         are set to this value.
    uint256 private constant MIN_TRANSACTION_SIZE = 100;

    /// @notice Indicates whether the network has gone through the Ecotone upgrade.
    bool public isEcotone;

    /// @notice Indicates whether the network has gone through the Fjord upgrade.
    bool public isFjord;
>>>>>>> f8143c8c

    /// @notice Computes the L1 portion of the fee based on the size of the rlp encoded input
    ///         transaction, the current L1 base fee, and the various dynamic parameters.
    /// @param _data Unsigned fully RLP-encoded transaction to get the L1 fee for.
    /// @return L1 fee that should be paid for the tx
    function getL1Fee(bytes memory _data) external view returns (uint256) {
<<<<<<< HEAD
        if (isEcotone) {
=======
        if (isFjord) {
            return _getL1FeeFjord(_data);
        } else if (isEcotone) {
>>>>>>> f8143c8c
            return _getL1FeeEcotone(_data);
        }
        return _getL1FeeBedrock(_data);
    }

<<<<<<< HEAD
    /// @notice Set chain to be Ecotone chain (callable by depositor account)
    function setEcotone() external {
        require(
            msg.sender == L1Block(Predeploys.L1_BLOCK_ATTRIBUTES).DEPOSITOR_ACCOUNT(),
=======
    /// @notice returns an upper bound for the L1 fee for a given transaction size.
    /// It is provided for callers who wish to estimate L1 transaction costs in the
    /// write path, and is much more gas efficient than `getL1Fee`.
    /// It assumes the worst case of fastlz upper-bound which covers %99.99 txs.
    /// @param _unsignedTxSize Unsigned fully RLP-encoded transaction size to get the L1 fee for.
    /// @return L1 estimated upper-bound fee that should be paid for the tx
    function getL1FeeUpperBound(uint256 _unsignedTxSize) external view returns (uint256) {
        require(isFjord, "GasPriceOracle: getL1FeeUpperBound only supports Fjord");

        // Add 68 to the size to account for unsigned tx:
        uint256 txSize = _unsignedTxSize + 68;
        // txSize / 255 + 16 is the pratical fastlz upper-bound covers %99.99 txs.
        uint256 flzUpperBound = txSize + txSize / 255 + 16;

        return _fjordL1Cost(flzUpperBound);
    }

    /// @notice Set chain to be Ecotone chain (callable by depositor account)
    function setEcotone() external {
        require(
            msg.sender == Constants.DEPOSITOR_ACCOUNT,
>>>>>>> f8143c8c
            "GasPriceOracle: only the depositor account can set isEcotone flag"
        );
        require(isEcotone == false, "GasPriceOracle: Ecotone already active");
        isEcotone = true;
<<<<<<< HEAD
=======
    }

    /// @notice Set chain to be Fjord chain (callable by depositor account)
    function setFjord() external {
        require(
            msg.sender == Constants.DEPOSITOR_ACCOUNT, "GasPriceOracle: only the depositor account can set isFjord flag"
        );
        require(isEcotone, "GasPriceOracle: Fjord can only be activated after Ecotone");
        require(isFjord == false, "GasPriceOracle: Fjord already active");
        isFjord = true;
>>>>>>> f8143c8c
    }

    /// @notice Retrieves the current gas price (base fee).
    /// @return Current L2 gas price (base fee).
    function gasPrice() public view returns (uint256) {
        return block.basefee;
    }

    /// @notice Retrieves the current base fee.
    /// @return Current L2 base fee.
    function baseFee() public view returns (uint256) {
        return block.basefee;
    }

    /// @custom:legacy
    /// @notice Retrieves the current fee overhead.
    /// @return Current fee overhead.
    function overhead() public view returns (uint256) {
        require(!isEcotone, "GasPriceOracle: overhead() is deprecated");
        return L1Block(Predeploys.L1_BLOCK_ATTRIBUTES).l1FeeOverhead();
    }

    /// @custom:legacy
    /// @notice Retrieves the current fee scalar.
    /// @return Current fee scalar.
    function scalar() public view returns (uint256) {
        require(!isEcotone, "GasPriceOracle: scalar() is deprecated");
        return L1Block(Predeploys.L1_BLOCK_ATTRIBUTES).l1FeeScalar();
    }

    /// @notice Retrieves the latest known L1 base fee.
    /// @return Latest known L1 base fee.
    function l1BaseFee() public view returns (uint256) {
        return L1Block(Predeploys.L1_BLOCK_ATTRIBUTES).basefee();
    }

    /// @notice Retrieves the current blob base fee.
    /// @return Current blob base fee.
    function blobBaseFee() public view returns (uint256) {
        return L1Block(Predeploys.L1_BLOCK_ATTRIBUTES).blobBaseFee();
    }

    /// @notice Retrieves the current base fee scalar.
    /// @return Current base fee scalar.
    function baseFeeScalar() public view returns (uint32) {
        return L1Block(Predeploys.L1_BLOCK_ATTRIBUTES).baseFeeScalar();
    }

    /// @notice Retrieves the current blob base fee scalar.
    /// @return Current blob base fee scalar.
    function blobBaseFeeScalar() public view returns (uint32) {
        return L1Block(Predeploys.L1_BLOCK_ATTRIBUTES).blobBaseFeeScalar();
    }

    /// @custom:legacy
    /// @notice Retrieves the number of decimals used in the scalar.
    /// @return Number of decimals used in the scalar.
    function decimals() public pure returns (uint256) {
        return DECIMALS;
    }

    /// @notice Computes the amount of L1 gas used for a transaction. Adds 68 bytes
    ///         of padding to account for the fact that the input does not have a signature.
    /// @param _data Unsigned fully RLP-encoded transaction to get the L1 gas for.
    /// @return Amount of L1 gas used to publish the transaction.
    /// @custom:deprecated This method does not accurately estimate the gas used for a transaction.
    ///                    If you are calculating fees use getL1Fee or getL1FeeUpperBound.
    function getL1GasUsed(bytes memory _data) public view returns (uint256) {
<<<<<<< HEAD
=======
        if (isFjord) {
            // Add 68 to the size to account for unsigned tx
            // Assume the compressed data is mostly non-zero, and would pay 16 gas per calldata byte
            // Divide by 1e6 due to the scaling factor of the linear regression
            return _fjordLinearRegression(LibZip.flzCompress(_data).length + 68) * 16 / 1e6;
        }
>>>>>>> f8143c8c
        uint256 l1GasUsed = _getCalldataGas(_data);
        if (isEcotone) {
            return l1GasUsed;
        }
        return l1GasUsed + L1Block(Predeploys.L1_BLOCK_ATTRIBUTES).l1FeeOverhead();
    }

    /// @notice Computation of the L1 portion of the fee for Bedrock.
    /// @param _data Unsigned fully RLP-encoded transaction to get the L1 fee for.
    /// @return L1 fee that should be paid for the tx
    function _getL1FeeBedrock(bytes memory _data) internal view returns (uint256) {
        uint256 l1GasUsed = _getCalldataGas(_data);
        uint256 fee = (l1GasUsed + L1Block(Predeploys.L1_BLOCK_ATTRIBUTES).l1FeeOverhead()) * l1BaseFee()
            * L1Block(Predeploys.L1_BLOCK_ATTRIBUTES).l1FeeScalar();
        return fee / (10 ** DECIMALS);
    }

    /// @notice L1 portion of the fee after Ecotone.
    /// @param _data Unsigned fully RLP-encoded transaction to get the L1 fee for.
    /// @return L1 fee that should be paid for the tx
    function _getL1FeeEcotone(bytes memory _data) internal view returns (uint256) {
        uint256 l1GasUsed = _getCalldataGas(_data);
        uint256 scaledBaseFee = baseFeeScalar() * 16 * l1BaseFee();
        uint256 scaledBlobBaseFee = blobBaseFeeScalar() * blobBaseFee();
        uint256 fee = l1GasUsed * (scaledBaseFee + scaledBlobBaseFee);
        return fee / (16 * 10 ** DECIMALS);
    }

<<<<<<< HEAD
=======
    /// @notice L1 portion of the fee after Fjord.
    /// @param _data Unsigned fully RLP-encoded transaction to get the L1 fee for.
    /// @return L1 fee that should be paid for the tx
    function _getL1FeeFjord(bytes memory _data) internal view returns (uint256) {
        return _fjordL1Cost(LibZip.flzCompress(_data).length + 68);
    }

>>>>>>> f8143c8c
    /// @notice L1 gas estimation calculation.
    /// @param _data Unsigned fully RLP-encoded transaction to get the L1 gas for.
    /// @return Amount of L1 gas used to publish the transaction.
    function _getCalldataGas(bytes memory _data) internal pure returns (uint256) {
        uint256 total = 0;
        uint256 length = _data.length;
        for (uint256 i = 0; i < length; i++) {
            if (_data[i] == 0) {
                total += 4;
            } else {
                total += 16;
            }
        }
        return total + (68 * 16);
<<<<<<< HEAD
=======
    }

    /// @notice Fjord L1 cost based on the compressed and original tx size.
    /// @param _fastLzSize estimated compressed tx size.
    /// @return Fjord L1 fee that should be paid for the tx
    function _fjordL1Cost(uint256 _fastLzSize) internal view returns (uint256) {
        // Apply the linear regression to estimate the Brotli 10 size
        uint256 estimatedSize = _fjordLinearRegression(_fastLzSize);
        uint256 feeScaled = baseFeeScalar() * 16 * l1BaseFee() + blobBaseFeeScalar() * blobBaseFee();
        return estimatedSize * feeScaled / (10 ** (DECIMALS * 2));
    }

    /// @notice Takes the fastLz size compression and returns the estimated Brotli
    /// @param _fastLzSize fastlz compressed tx size.
    /// @return Number of bytes in the compressed transaction
    function _fjordLinearRegression(uint256 _fastLzSize) internal pure returns (uint256) {
        int256 estimatedSize = COST_INTERCEPT + int256(COST_FASTLZ_COEF * _fastLzSize);
        if (estimatedSize < int256(MIN_TRANSACTION_SIZE) * 1e6) {
            estimatedSize = int256(MIN_TRANSACTION_SIZE) * 1e6;
        }
        return uint256(estimatedSize);
>>>>>>> f8143c8c
    }
}<|MERGE_RESOLUTION|>--- conflicted
+++ resolved
@@ -26,13 +26,6 @@
     uint256 public constant DECIMALS = 6;
 
     /// @notice Semantic version.
-<<<<<<< HEAD
-    /// @custom:semver 1.2.0
-    string public constant version = "1.2.0";
-
-    /// @notice Indicates whether the network has gone through the Ecotone upgrade.
-    bool public isEcotone;
-=======
     /// @custom:semver 1.3.0
     string public constant version = "1.3.0";
 
@@ -53,31 +46,20 @@
 
     /// @notice Indicates whether the network has gone through the Fjord upgrade.
     bool public isFjord;
->>>>>>> f8143c8c
 
     /// @notice Computes the L1 portion of the fee based on the size of the rlp encoded input
     ///         transaction, the current L1 base fee, and the various dynamic parameters.
     /// @param _data Unsigned fully RLP-encoded transaction to get the L1 fee for.
     /// @return L1 fee that should be paid for the tx
     function getL1Fee(bytes memory _data) external view returns (uint256) {
-<<<<<<< HEAD
-        if (isEcotone) {
-=======
         if (isFjord) {
             return _getL1FeeFjord(_data);
         } else if (isEcotone) {
->>>>>>> f8143c8c
             return _getL1FeeEcotone(_data);
         }
         return _getL1FeeBedrock(_data);
     }
 
-<<<<<<< HEAD
-    /// @notice Set chain to be Ecotone chain (callable by depositor account)
-    function setEcotone() external {
-        require(
-            msg.sender == L1Block(Predeploys.L1_BLOCK_ATTRIBUTES).DEPOSITOR_ACCOUNT(),
-=======
     /// @notice returns an upper bound for the L1 fee for a given transaction size.
     /// It is provided for callers who wish to estimate L1 transaction costs in the
     /// write path, and is much more gas efficient than `getL1Fee`.
@@ -99,13 +81,10 @@
     function setEcotone() external {
         require(
             msg.sender == Constants.DEPOSITOR_ACCOUNT,
->>>>>>> f8143c8c
             "GasPriceOracle: only the depositor account can set isEcotone flag"
         );
         require(isEcotone == false, "GasPriceOracle: Ecotone already active");
         isEcotone = true;
-<<<<<<< HEAD
-=======
     }
 
     /// @notice Set chain to be Fjord chain (callable by depositor account)
@@ -116,7 +95,6 @@
         require(isEcotone, "GasPriceOracle: Fjord can only be activated after Ecotone");
         require(isFjord == false, "GasPriceOracle: Fjord already active");
         isFjord = true;
->>>>>>> f8143c8c
     }
 
     /// @notice Retrieves the current gas price (base fee).
@@ -185,15 +163,12 @@
     /// @custom:deprecated This method does not accurately estimate the gas used for a transaction.
     ///                    If you are calculating fees use getL1Fee or getL1FeeUpperBound.
     function getL1GasUsed(bytes memory _data) public view returns (uint256) {
-<<<<<<< HEAD
-=======
         if (isFjord) {
             // Add 68 to the size to account for unsigned tx
             // Assume the compressed data is mostly non-zero, and would pay 16 gas per calldata byte
             // Divide by 1e6 due to the scaling factor of the linear regression
             return _fjordLinearRegression(LibZip.flzCompress(_data).length + 68) * 16 / 1e6;
         }
->>>>>>> f8143c8c
         uint256 l1GasUsed = _getCalldataGas(_data);
         if (isEcotone) {
             return l1GasUsed;
@@ -222,8 +197,6 @@
         return fee / (16 * 10 ** DECIMALS);
     }
 
-<<<<<<< HEAD
-=======
     /// @notice L1 portion of the fee after Fjord.
     /// @param _data Unsigned fully RLP-encoded transaction to get the L1 fee for.
     /// @return L1 fee that should be paid for the tx
@@ -231,7 +204,6 @@
         return _fjordL1Cost(LibZip.flzCompress(_data).length + 68);
     }
 
->>>>>>> f8143c8c
     /// @notice L1 gas estimation calculation.
     /// @param _data Unsigned fully RLP-encoded transaction to get the L1 gas for.
     /// @return Amount of L1 gas used to publish the transaction.
@@ -246,8 +218,6 @@
             }
         }
         return total + (68 * 16);
-<<<<<<< HEAD
-=======
     }
 
     /// @notice Fjord L1 cost based on the compressed and original tx size.
@@ -269,6 +239,5 @@
             estimatedSize = int256(MIN_TRANSACTION_SIZE) * 1e6;
         }
         return uint256(estimatedSize);
->>>>>>> f8143c8c
     }
 }