--- conflicted
+++ resolved
@@ -1,10 +1,6 @@
 {
   "name": "@eth-optimism/contracts-bedrock",
-<<<<<<< HEAD
-  "version": "0.17.1",
-=======
   "version": "0.17.3",
->>>>>>> f8143c8c
   "description": "Contracts for Optimism Specs",
   "license": "MIT",
   "files": [
@@ -14,50 +10,29 @@
     "src/**/*.sol"
   ],
   "scripts": {
-<<<<<<< HEAD
-    "bindings": "pnpm bindings:ts && pnpm bindings:go",
-    "bindings:ts": "nx generate @eth-optimism/contracts-ts",
-    "bindings:go:no-build": "cd ../../op-bindings && make bindings-build",
-    "bindings:go": "pnpm clean && pnpm build && pnpm bindings:go:no-build",
-=======
->>>>>>> f8143c8c
     "prebuild": "./scripts/checks/check-foundry-install.sh",
     "build": "forge build",
     "build:go-ffi": "(cd scripts/go-ffi && go build)",
     "autogen:invariant-docs": "npx tsx scripts/autogen/generate-invariant-docs.ts",
     "test": "pnpm build:go-ffi && forge test",
     "test:kontrol": "./test/kontrol/scripts/run-kontrol.sh script",
-<<<<<<< HEAD
-    "genesis": "./scripts/generate-l2-genesis.sh",
-    "coverage": "pnpm build:go-ffi && forge coverage",
-    "coverage:lcov": "pnpm build:go-ffi && forge coverage --report lcov",
-=======
     "genesis": "forge script scripts/L2Genesis.s.sol:L2Genesis --sig 'runWithStateDump()'",
     "coverage": "pnpm build:go-ffi && (forge coverage || (bash -c \"forge coverage 2>&1 | grep -q 'Stack too deep' && echo -e '\\033[1;33mWARNING\\033[0m: Coverage failed with stack too deep, so overriding and exiting successfully' && exit 0 || exit 1\"))",
     "coverage:lcov": "pnpm build:go-ffi && (forge coverage --report lcov || (bash -c \"forge coverage --report lcov 2>&1 | grep -q 'Stack too deep' && echo -e '\\033[1;33mWARNING\\033[0m: Coverage failed with stack too deep, so overriding and exiting successfully' && exit 0 || exit 1\"))",
->>>>>>> f8143c8c
     "deploy": "./scripts/deploy.sh",
     "gas-snapshot:no-build": "forge snapshot --match-contract GasBenchMark",
     "statediff": "./scripts/statediff.sh && git diff --exit-code",
     "gas-snapshot": "pnpm build:go-ffi && pnpm gas-snapshot:no-build",
-<<<<<<< HEAD
-    "snapshots": "npx tsx scripts/autogen/generate-snapshots.ts && ./test/kontrol/scripts/make-summary-deployment.sh",
-=======
     "kontrol-summary": "./test/kontrol/scripts/make-summary-deployment.sh",
     "kontrol-summary-fp": "KONTROL_FP_DEPLOYMENT=true pnpm kontrol-summary",
     "snapshots": "forge build && npx tsx scripts/autogen/generate-snapshots.ts && pnpm kontrol-summary && pnpm kontrol-summary-fp",
->>>>>>> f8143c8c
     "snapshots:check": "./scripts/checks/check-snapshots.sh",
     "semver-lock": "forge script scripts/SemverLock.s.sol",
     "validate-deploy-configs": "./scripts/checks/check-deploy-configs.sh",
     "validate-spacers:no-build": "npx tsx scripts/checks/check-spacers.ts",
     "validate-spacers": "pnpm build && pnpm validate-spacers:no-build",
     "clean": "rm -rf ./artifacts ./forge-artifacts ./cache ./tsconfig.tsbuildinfo ./tsconfig.build.tsbuildinfo ./scripts/go-ffi/go-ffi ./.testdata ./deployments/hardhat/*",
-<<<<<<< HEAD
-    "pre-pr:no-build": "pnpm gas-snapshot:no-build && pnpm snapshots && pnpm semver-lock && pnpm autogen:invariant-docs && pnpm lint && pnpm bindings:go:no-build",
-=======
     "pre-pr:no-build": "pnpm gas-snapshot:no-build && pnpm snapshots && pnpm semver-lock && pnpm autogen:invariant-docs && pnpm lint",
->>>>>>> f8143c8c
     "pre-pr": "pnpm clean && pnpm build:go-ffi && pnpm build && pnpm pre-pr:no-build",
     "pre-pr:full": "pnpm test && pnpm validate-deploy-configs && pnpm validate-spacers && pnpm pre-pr",
     "lint:ts:check": "eslint . --max-warnings=0",
@@ -73,10 +48,6 @@
     "@typescript-eslint/eslint-plugin": "^6.21.0",
     "@typescript-eslint/parser": "^6.21.0",
     "tsx": "^4.7.0",
-<<<<<<< HEAD
-    "typescript": "^5.3.3"
-=======
     "typescript": "^5.4.5"
->>>>>>> f8143c8c
   }
 }