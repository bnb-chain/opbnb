// SPDX-License-Identifier: MIT
pragma solidity 0.8.15;

import { Test } from "forge-std/Test.sol";
import { SystemConfig } from "src/L1/SystemConfig.sol";
import { Proxy } from "src/universal/Proxy.sol";
import { Constants } from "src/libraries/Constants.sol";

<<<<<<< HEAD
contract SystemConfig_GasLimitLowerBound_Invariant is Test {
=======
contract SystemConfig_GasLimitBoundaries_Invariant is Test {
>>>>>>> f8143c8c
    SystemConfig public config;

    function setUp() external {
        Proxy proxy = new Proxy(msg.sender);
        SystemConfig configImpl = new SystemConfig();

        vm.prank(msg.sender);
        proxy.upgradeToAndCall(
            address(configImpl),
            abi.encodeCall(
                configImpl.initialize,
                (
                    address(0xbeef), // owner
                    2100, // overhead
                    1000000, // scalar
                    bytes32(hex"abcd"), // batcher hash
                    30_000_000, // gas limit
                    address(1), // unsafe block signer
                    Constants.DEFAULT_RESOURCE_CONFIG(),
                    address(0), // _batchInbox
                    SystemConfig.Addresses({ // _addrs
                        l1CrossDomainMessenger: address(0),
                        l1ERC721Bridge: address(0),
                        l1StandardBridge: address(0),
                        disputeGameFactory: address(0),
                        optimismPortal: address(0),
                        optimismMintableERC20Factory: address(0),
                        gasPayingToken: Constants.ETHER
                    })
                )
            )
        );

        config = SystemConfig(address(proxy));

        // Set the target contract to the `config`
        targetContract(address(config));
        // Set the target sender to the `config`'s owner (0xbeef)
        targetSender(address(0xbeef));
        // Set the target selector for `setGasLimit`
        // `setGasLimit` is the only function we care about, as it is the only function
        // that can modify the gas limit within the SystemConfig.
        bytes4[] memory selectors = new bytes4[](1);
        selectors[0] = config.setGasLimit.selector;
        FuzzSelector memory selector = FuzzSelector({ addr: address(config), selectors: selectors });
        targetSelector(selector);

        /// Allows the SystemConfig contract to be the target of the invariant test
        /// when it is behind a proxy. Foundry calls this function under the hood to
        /// know the ABI to use when calling the target contract.
        string[] memory artifacts = new string[](1);
        artifacts[0] = "SystemConfig";
        FuzzInterface memory target = FuzzInterface(address(config), artifacts);
        targetInterface(target);
    }

    /// @custom:invariant Gas limit boundaries
    ///
    /// The gas limit of the `SystemConfig` contract can never be lower than the hard-coded lower bound or higher than
    /// the hard-coded upper bound. The lower bound must never be higher than the upper bound.
    function invariant_gasLimitBoundaries() external view {
        assertTrue(config.gasLimit() >= config.minimumGasLimit());
        assertTrue(config.gasLimit() <= config.maximumGasLimit());
        assertTrue(config.minimumGasLimit() <= config.maximumGasLimit());
    }
}<|MERGE_RESOLUTION|>--- conflicted
+++ resolved
@@ -6,11 +6,7 @@
 import { Proxy } from "src/universal/Proxy.sol";
 import { Constants } from "src/libraries/Constants.sol";
 
-<<<<<<< HEAD
-contract SystemConfig_GasLimitLowerBound_Invariant is Test {
-=======
 contract SystemConfig_GasLimitBoundaries_Invariant is Test {
->>>>>>> f8143c8c
     SystemConfig public config;
 
     function setUp() external {
