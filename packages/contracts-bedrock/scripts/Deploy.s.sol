--- conflicted
+++ resolved
@@ -21,10 +21,7 @@
 import { StandardBridge } from "src/universal/StandardBridge.sol";
 import { OptimismPortal } from "src/L1/OptimismPortal.sol";
 import { OptimismPortal2 } from "src/L1/OptimismPortal2.sol";
-<<<<<<< HEAD
-=======
 import { OptimismPortalInterop } from "src/L1/OptimismPortalInterop.sol";
->>>>>>> f8143c8c
 import { L1ChugSplashProxy } from "src/legacy/L1ChugSplashProxy.sol";
 import { ResolvedDelegateProxy } from "src/legacy/ResolvedDelegateProxy.sol";
 import { L1CrossDomainMessenger } from "src/L1/L1CrossDomainMessenger.sol";
@@ -53,20 +50,13 @@
 import { IBigStepper } from "src/dispute/interfaces/IBigStepper.sol";
 import { IPreimageOracle } from "src/cannon/interfaces/IPreimageOracle.sol";
 import { AlphabetVM } from "test/mocks/AlphabetVM.sol";
-<<<<<<< HEAD
-import "src/libraries/DisputeTypes.sol";
-=======
 import "src/dispute/lib/Types.sol";
->>>>>>> f8143c8c
 import { ChainAssertions } from "scripts/ChainAssertions.sol";
 import { Types } from "scripts/Types.sol";
 import { LibStateDiff } from "scripts/libraries/LibStateDiff.sol";
 import { EIP1967Helper } from "test/mocks/EIP1967Helper.sol";
 import { ForgeArtifacts } from "scripts/ForgeArtifacts.sol";
-<<<<<<< HEAD
-=======
 import { Process } from "scripts/libraries/Process.sol";
->>>>>>> f8143c8c
 
 /// @title Deploy
 /// @notice Script used to deploy a bedrock system. The entire system is deployed within the `run` function.
@@ -90,10 +80,7 @@
         Claim absolutePrestate;
         IBigStepper faultVm;
         uint256 maxGameDepth;
-<<<<<<< HEAD
-=======
         Duration maxClockDuration;
->>>>>>> f8143c8c
     }
 
     ////////////////////////////////////////////////////////////////
@@ -134,11 +121,6 @@
         vm.startStateDiffRecording();
         _;
         VmSafe.AccountAccess[] memory accesses = vm.stopAndReturnStateDiff();
-<<<<<<< HEAD
-        console.log("Writing %d state diff account accesses to snapshots/state-diff/%s.json", accesses.length, name());
-        string memory json = LibStateDiff.encodeAccountAccesses(accesses);
-        string memory statediffPath = string.concat(vm.projectRoot(), "/snapshots/state-diff/", name(), ".json");
-=======
         console.log(
             "Writing %d state diff account accesses to snapshots/state-diff/%s.json",
             accesses.length,
@@ -147,7 +129,6 @@
         string memory json = LibStateDiff.encodeAccountAccesses(accesses);
         string memory statediffPath =
             string.concat(vm.projectRoot(), "/snapshots/state-diff/", vm.toString(block.chainid), ".json");
->>>>>>> f8143c8c
         vm.writeJson({ json: json, path: statediffPath });
     }
 
@@ -155,14 +136,6 @@
     //                        Accessors                           //
     ////////////////////////////////////////////////////////////////
 
-<<<<<<< HEAD
-    /// @inheritdoc Deployer
-    function name() public pure override returns (string memory name_) {
-        name_ = "Deploy";
-    }
-
-=======
->>>>>>> f8143c8c
     /// @notice The create2 salt used for deployment of the contract implementations.
     ///         Using this helps to reduce config across networks as the implementation
     ///         addresses will be the same across networks when deployed with create2.
@@ -214,8 +187,6 @@
 
     /// @notice Gets the address of the SafeProxyFactory and Safe singleton for use in deploying a new GnosisSafe.
     function _getSafeFactory() internal returns (SafeProxyFactory safeProxyFactory_, Safe safeSingleton_) {
-<<<<<<< HEAD
-=======
         if (getAddress("SafeProxyFactory") != address(0)) {
             // The SafeProxyFactory is already saved, we can just use it.
             safeProxyFactory_ = SafeProxyFactory(getAddress("SafeProxyFactory"));
@@ -223,7 +194,6 @@
             return (safeProxyFactory_, safeSingleton_);
         }
 
->>>>>>> f8143c8c
         // These are the standard create2 deployed contracts. First we'll check if they are deployed,
         // if not we'll deploy new ones, though not at these addresses.
         address safeProxyFactory = 0xa6B71E26C5e0845f74c812102Ca7114b6a896AB2;
@@ -240,21 +210,11 @@
     }
 
     /// @notice Make a call from the Safe contract to an arbitrary address with arbitrary data
-<<<<<<< HEAD
-    function _callViaSafe(address _target, bytes memory _data) internal {
-        Safe safe = Safe(mustGetAddress("SystemOwnerSafe"));
-
-        // This is the signature format used the caller is also the signer.
-        bytes memory signature = abi.encodePacked(uint256(uint160(msg.sender)), bytes32(0), uint8(1));
-
-        safe.execTransaction({
-=======
     function _callViaSafe(Safe _safe, address _target, bytes memory _data) internal {
         // This is the signature format used the caller is also the signer.
         bytes memory signature = abi.encodePacked(uint256(uint160(msg.sender)), bytes32(0), uint8(1));
 
         _safe.execTransaction({
->>>>>>> f8143c8c
             to: _target,
             value: 0,
             data: _data,
@@ -275,12 +235,8 @@
         bytes memory data =
             abi.encodeCall(ProxyAdmin.upgradeAndCall, (payable(_proxy), _implementation, _innerCallData));
 
-<<<<<<< HEAD
-        _callViaSafe({ _target: proxyAdmin, _data: data });
-=======
         Safe safe = Safe(mustGetAddress("SystemOwnerSafe"));
         _callViaSafe({ _safe: safe, _target: proxyAdmin, _data: data });
->>>>>>> f8143c8c
     }
 
     /// @notice Transfer ownership of the ProxyAdmin contract to the final system owner
@@ -316,15 +272,9 @@
     }
 
     function runWithStateDump() public {
-<<<<<<< HEAD
-        _run();
-
-        vm.dumpState(Config.stateDumpPath(name()));
-=======
         vm.chainId(cfg.l1ChainID());
         _run();
         vm.dumpState(Config.stateDumpPath(""));
->>>>>>> f8143c8c
     }
 
     /// @notice Deploy all L1 contracts and write the state diff to a file.
@@ -333,15 +283,6 @@
     }
 
     /// @notice Internal function containing the deploy logic.
-<<<<<<< HEAD
-    function _run() internal {
-        deploySafe();
-        setupSuperchain();
-        if (cfg.usePlasma()) {
-            setupOpPlasma();
-        }
-        setupOpChain();
-=======
     function _run() internal virtual {
         console.log("start of L1 Deploy!");
         deploySafe("SystemOwnerSafe");
@@ -357,7 +298,6 @@
         }
         setupOpChain();
         console.log("set up op chain!");
->>>>>>> f8143c8c
     }
 
     ////////////////////////////////////////////////////////////////
@@ -382,7 +322,6 @@
         deployERC1967Proxy("SuperchainConfigProxy");
         deploySuperchainConfig();
         initializeSuperchainConfig();
-<<<<<<< HEAD
 
         // Deploy the ProtocolVersionsProxy
         deployERC1967Proxy("ProtocolVersionsProxy");
@@ -394,19 +333,6 @@
     function setupOpChain() public {
         console.log("Deploying OP Chain");
 
-=======
-
-        // Deploy the ProtocolVersionsProxy
-        deployERC1967Proxy("ProtocolVersionsProxy");
-        deployProtocolVersions();
-        initializeProtocolVersions();
-    }
-
-    /// @notice Deploy a new OP Chain, with an existing SuperchainConfig provided
-    function setupOpChain() public {
-        console.log("Deploying OP Chain");
-
->>>>>>> f8143c8c
         // Ensure that the requisite contracts are deployed
         mustGetAddress("SuperchainConfigProxy");
         mustGetAddress("SystemOwnerSafe");
@@ -417,16 +343,10 @@
         deployImplementations();
         initializeImplementations();
 
-<<<<<<< HEAD
-        // setAlphabetFaultGameImplementation({ _allowUpgrade: false });
-        // setCannonFaultGameImplementation({ _allowUpgrade: false });
-        // setPermissionedCannonFaultGameImplementation({ _allowUpgrade: false });
-=======
         setAlphabetFaultGameImplementation({ _allowUpgrade: false });
         setFastFaultGameImplementation({ _allowUpgrade: false });
         setCannonFaultGameImplementation({ _allowUpgrade: false });
         setPermissionedCannonFaultGameImplementation({ _allowUpgrade: false });
->>>>>>> f8143c8c
 
         transferDisputeGameFactoryOwnership();
         transferDelayedWETHOwnership();
@@ -443,15 +363,9 @@
         deployERC1967Proxy("OptimismMintableERC20FactoryProxy");
         deployERC1967Proxy("L1ERC721BridgeProxy");
 
-<<<<<<< HEAD
-        // Both the DisputeGameFactory and L2OutputOracle proxies are deployed regardles of whether FPAC is enabled
-        // to prevent a nastier refactor to the deploy scripts. In the future, the L2OutputOracle will be removed. If
-        // fault proofs are not enabled, the DisputeGameFactory proxy will be unused.
-=======
         // Both the DisputeGameFactory and L2OutputOracle proxies are deployed regardless of whether fault proofs is
         // enabled to prevent a nastier refactor to the deploy scripts. In the future, the L2OutputOracle will be
         // removed. If fault proofs are not enabled, the DisputeGameFactory proxy will be unused.
->>>>>>> f8143c8c
         deployERC1967Proxy("DisputeGameFactoryProxy");
         deployERC1967Proxy("L2OutputOracleProxy");
         deployERC1967Proxy("DelayedWETHProxy");
@@ -483,8 +397,6 @@
     /// @notice Initialize all of the implementations
     function initializeImplementations() public {
         console.log("Initializing implementations");
-<<<<<<< HEAD
-=======
         // Selectively initialize either the original OptimismPortal or the new OptimismPortal2. Since this will upgrade
         // the proxy, we cannot initialize both.
         if (cfg.useFaultProofs()) {
@@ -494,7 +406,6 @@
             initializeOptimismPortal();
         }
 
->>>>>>> f8143c8c
         initializeSystemConfig();
         initializeL1StandardBridge();
         initializeL1ERC721Bridge();
@@ -504,19 +415,6 @@
         initializeDisputeGameFactory();
         initializeDelayedWETH();
         initializeAnchorStateRegistry();
-<<<<<<< HEAD
-
-        // Selectively initialize either the original OptimismPortal or the new OptimismPortal2. Since this will upgrade
-        // the proxy, we cannot initialize both. FPAC warning can be removed once we're done with the old OptimismPortal
-        // contract.
-        if (cfg.useFaultProofs()) {
-            console.log("WARNING: FPAC is enabled. Initializing the OptimismPortal proxy with the OptimismPortal2.");
-            initializeOptimismPortal2();
-        } else {
-            initializeOptimismPortal();
-        }
-=======
->>>>>>> f8143c8c
     }
 
     /// @notice Add Plasma setup to the OP chain
@@ -532,10 +430,6 @@
     ////////////////////////////////////////////////////////////////
 
     /// @notice Deploy the Safe
-<<<<<<< HEAD
-    function deploySafe() public broadcast returns (address addr_) {
-        console.log("Deploying Safe");
-=======
     function deploySafe(string memory _name) public broadcast returns (address addr_) {
         address[] memory owners = new address[](0);
         addr_ = deploySafe(_name, owners, 1, true);
@@ -559,7 +453,6 @@
     {
         bytes32 salt = keccak256(abi.encode(_name, _implSalt()));
         console.log("Deploying safe: %s with salt %s", _name, vm.toString(salt));
->>>>>>> f8143c8c
         (SafeProxyFactory safeProxyFactory, Safe safeSingleton) = _getSafeFactory();
 
         address[] memory expandedOwners = new address[](_owners.length + 1);
@@ -748,10 +641,6 @@
     /// @notice Deploy the OptimismPortal
     function deployOptimismPortal() public broadcast returns (address addr_) {
         console.log("Deploying OptimismPortal implementation");
-<<<<<<< HEAD
-
-        OptimismPortal portal = new OptimismPortal{ salt: _implSalt() }();
-=======
         if (cfg.useInterop()) {
             addr_ = address(new OptimismPortalInterop{ salt: _implSalt() }());
         } else {
@@ -771,7 +660,6 @@
     /// @notice Deploy the OptimismPortal2
     function deployOptimismPortal2() public broadcast returns (address addr_) {
         console.log("Deploying OptimismPortal2 implementation");
->>>>>>> f8143c8c
 
         // Could also verify this inside DeployConfig but doing it here is a bit more reliable.
         require(
@@ -793,47 +681,9 @@
         contracts.OptimismPortal2 = address(portal);
         ChainAssertions.checkOptimismPortal2({ _contracts: contracts, _cfg: cfg, _isProxy: false });
 
-        // Override the `OptimismPortal` contract to the deployed implementation. This is necessary
-        // to check the `OptimismPortal` implementation alongside dependent contracts, which
-        // are always proxies.
-        Types.ContractSet memory contracts = _proxiesUnstrict();
-        contracts.OptimismPortal = address(portal);
-        ChainAssertions.checkOptimismPortal({ _contracts: contracts, _cfg: cfg, _isProxy: false });
-
         addr_ = address(portal);
     }
 
-<<<<<<< HEAD
-    /// @notice Deploy the OptimismPortal2
-    function deployOptimismPortal2() public broadcast returns (address addr_) {
-        console.log("Deploying OptimismPortal2 implementation");
-
-        // Could also verify this inside DeployConfig but doing it here is a bit more reliable.
-        require(
-            uint32(cfg.respectedGameType()) == cfg.respectedGameType(), "Deploy: respectedGameType must fit into uint32"
-        );
-
-        OptimismPortal2 portal = new OptimismPortal2{ salt: _implSalt() }({
-            _proofMaturityDelaySeconds: cfg.proofMaturityDelaySeconds(),
-            _disputeGameFinalityDelaySeconds: cfg.disputeGameFinalityDelaySeconds(),
-            _initialRespectedGameType: GameType.wrap(uint32(cfg.respectedGameType()))
-        });
-
-        save("OptimismPortal2", address(portal));
-        console.log("OptimismPortal2 deployed at %s", address(portal));
-
-        // Override the `OptimismPortal2` contract to the deployed implementation. This is necessary
-        // to check the `OptimismPortal2` implementation alongside dependent contracts, which
-        // are always proxies.
-        Types.ContractSet memory contracts = _proxiesUnstrict();
-        contracts.OptimismPortal2 = address(portal);
-        ChainAssertions.checkOptimismPortal2({ _contracts: contracts, _cfg: cfg, _isProxy: false });
-
-        addr_ = address(portal);
-    }
-
-=======
->>>>>>> f8143c8c
     /// @notice Deploy the L2OutputOracle
     function deployL2OutputOracle() public broadcast returns (address addr_) {
         console.log("Deploying L2OutputOracle implementation");
@@ -962,17 +812,6 @@
 
         addr_ = address(anchorStateRegistry);
     }
-<<<<<<< HEAD
-
-    /// @notice Deploy the SystemConfig
-    function deploySystemConfig() public broadcast returns (address addr_) {
-        console.log("Deploying SystemConfig implementation");
-        SystemConfig config = new SystemConfig{ salt: _implSalt() }();
-
-        save("SystemConfig", address(config));
-        console.log("SystemConfig deployed at %s", address(config));
-
-=======
 
     /// @notice Deploy the SystemConfig
     function deploySystemConfig() public broadcast returns (address addr_) {
@@ -985,20 +824,12 @@
         save("SystemConfig", addr_);
         console.log("SystemConfig deployed at %s", addr_);
 
->>>>>>> f8143c8c
         // Override the `SystemConfig` contract to the deployed implementation. This is necessary
         // to check the `SystemConfig` implementation alongside dependent contracts, which
         // are always proxies.
         Types.ContractSet memory contracts = _proxiesUnstrict();
-<<<<<<< HEAD
-        contracts.SystemConfig = address(config);
-        ChainAssertions.checkSystemConfig({ _contracts: contracts, _cfg: cfg, _isProxy: false });
-
-        addr_ = address(config);
-=======
         contracts.SystemConfig = addr_;
         ChainAssertions.checkSystemConfig({ _contracts: contracts, _cfg: cfg, _isProxy: false });
->>>>>>> f8143c8c
     }
 
     /// @notice Deploy the L1StandardBridge
@@ -1080,6 +911,624 @@
         ChainAssertions.checkSuperchainConfig({ _contracts: _proxiesUnstrict(), _cfg: cfg, _isPaused: false });
     }
 
+    /// @notice Transfer ownership of the ProxyAdmin contract to the final system owner
+    function transferProxyAdminOwnership() public broadcast {
+        ProxyAdmin proxyAdmin = ProxyAdmin(mustGetAddress("ProxyAdmin"));
+        address owner = proxyAdmin.owner();
+        address safe = mustGetAddress("SystemOwnerSafe");
+        if (owner != safe) {
+            proxyAdmin.transferOwnership(safe);
+            console.log("ProxyAdmin ownership transferred to Safe at: %s", safe);
+        }
+    }
+
+    /// @notice Transfer ownership of a Proxy to the ProxyAdmin contract
+    ///         This is expected to be used in conjusting with deployERC1967ProxyWithOwner after setup actions
+    ///         have been performed on the proxy.
+    /// @param _name The name of the proxy to transfer ownership of.
+    function transferProxyToProxyAdmin(string memory _name) public broadcast {
+        Proxy proxy = Proxy(mustGetAddress(_name));
+        address proxyAdmin = mustGetAddress("ProxyAdmin");
+        proxy.changeAdmin(proxyAdmin);
+        console.log("Proxy %s ownership transferred to ProxyAdmin at: %s", _name, proxyAdmin);
+    }
+
+    ////////////////////////////////////////////////////////////////
+    //                    SetUp and Run                           //
+    ////////////////////////////////////////////////////////////////
+
+    /// @notice Deploy all of the L1 contracts necessary for a full Superchain with a single Op Chain.
+    function run() public {
+        console.log("Deploying a fresh OP Stack including SuperchainConfig");
+        _run();
+    }
+
+    function runWithStateDump() public {
+        _run();
+
+        vm.dumpState(Config.stateDumpPath(name()));
+    }
+
+    /// @notice Deploy all L1 contracts and write the state diff to a file.
+    function runWithStateDiff() public stateDiff {
+        _run();
+    }
+
+    /// @notice Internal function containing the deploy logic.
+    function _run() internal {
+        deploySafe();
+        setupSuperchain();
+        if (cfg.usePlasma()) {
+            setupOpPlasma();
+        }
+        setupOpChain();
+    }
+
+    ////////////////////////////////////////////////////////////////
+    //           High Level Deployment Functions                  //
+    ////////////////////////////////////////////////////////////////
+
+    /// @notice Deploy a full system with a new SuperchainConfig
+    ///         The Superchain system has 2 singleton contracts which lie outside of an OP Chain:
+    ///         1. The SuperchainConfig contract
+    ///         2. The ProtocolVersions contract
+    function setupSuperchain() public {
+        console.log("Setting up Superchain");
+
+        // Deploy a new ProxyAdmin and AddressManager
+        // This proxy will be used on the SuperchainConfig and ProtocolVersions contracts, as well as the contracts
+        // in the OP Chain system.
+        deployAddressManager();
+        deployProxyAdmin();
+        transferProxyAdminOwnership();
+
+        // Deploy the SuperchainConfigProxy
+        deployERC1967Proxy("SuperchainConfigProxy");
+        deploySuperchainConfig();
+        initializeSuperchainConfig();
+
+        // Deploy the ProtocolVersionsProxy
+        deployERC1967Proxy("ProtocolVersionsProxy");
+        deployProtocolVersions();
+        initializeProtocolVersions();
+    }
+
+    /// @notice Deploy a new OP Chain, with an existing SuperchainConfig provided
+    function setupOpChain() public {
+        console.log("Deploying OP Chain");
+
+        // Ensure that the requisite contracts are deployed
+        mustGetAddress("SuperchainConfigProxy");
+        mustGetAddress("SystemOwnerSafe");
+        mustGetAddress("AddressManager");
+        mustGetAddress("ProxyAdmin");
+
+        deployProxies();
+        deployImplementations();
+        initializeImplementations();
+
+        // setAlphabetFaultGameImplementation({ _allowUpgrade: false });
+        // setCannonFaultGameImplementation({ _allowUpgrade: false });
+        // setPermissionedCannonFaultGameImplementation({ _allowUpgrade: false });
+
+        transferDisputeGameFactoryOwnership();
+        transferDelayedWETHOwnership();
+    }
+
+    /// @notice Deploy all of the proxies
+    function deployProxies() public {
+        console.log("Deploying proxies");
+
+        deployERC1967Proxy("OptimismPortalProxy");
+        deployERC1967Proxy("SystemConfigProxy");
+        deployL1StandardBridgeProxy();
+        deployL1CrossDomainMessengerProxy();
+        deployERC1967Proxy("OptimismMintableERC20FactoryProxy");
+        deployERC1967Proxy("L1ERC721BridgeProxy");
+
+        // Both the DisputeGameFactory and L2OutputOracle proxies are deployed regardles of whether FPAC is enabled
+        // to prevent a nastier refactor to the deploy scripts. In the future, the L2OutputOracle will be removed. If
+        // fault proofs are not enabled, the DisputeGameFactory proxy will be unused.
+        deployERC1967Proxy("DisputeGameFactoryProxy");
+        deployERC1967Proxy("L2OutputOracleProxy");
+        deployERC1967Proxy("DelayedWETHProxy");
+        deployERC1967Proxy("AnchorStateRegistryProxy");
+
+        transferAddressManagerOwnership(); // to the ProxyAdmin
+    }
+
+    /// @notice Deploy all of the implementations
+    function deployImplementations() public {
+        console.log("Deploying implementations");
+        deployL1CrossDomainMessenger();
+        deployOptimismMintableERC20Factory();
+        deploySystemConfig();
+        deployL1StandardBridge();
+        deployL1ERC721Bridge();
+        deployOptimismPortal();
+        deployL2OutputOracle();
+
+        // Fault proofs
+        deployOptimismPortal2();
+        deployDisputeGameFactory();
+        deployDelayedWETH();
+        deployPreimageOracle();
+        deployMips();
+        deployAnchorStateRegistry();
+    }
+
+    /// @notice Initialize all of the implementations
+    function initializeImplementations() public {
+        console.log("Initializing implementations");
+        initializeSystemConfig();
+        initializeL1StandardBridge();
+        initializeL1ERC721Bridge();
+        initializeOptimismMintableERC20Factory();
+        initializeL1CrossDomainMessenger();
+        initializeL2OutputOracle();
+        initializeDisputeGameFactory();
+        initializeDelayedWETH();
+        initializeAnchorStateRegistry();
+
+        // Selectively initialize either the original OptimismPortal or the new OptimismPortal2. Since this will upgrade
+        // the proxy, we cannot initialize both. FPAC warning can be removed once we're done with the old OptimismPortal
+        // contract.
+        if (cfg.useFaultProofs()) {
+            console.log("WARNING: FPAC is enabled. Initializing the OptimismPortal proxy with the OptimismPortal2.");
+            initializeOptimismPortal2();
+        } else {
+            initializeOptimismPortal();
+        }
+    }
+
+    /// @notice Add Plasma setup to the OP chain
+    function setupOpPlasma() public {
+        console.log("Deploying OP Plasma");
+        deployDataAvailabilityChallengeProxy();
+        deployDataAvailabilityChallenge();
+        initializeDataAvailabilityChallenge();
+    }
+
+    ////////////////////////////////////////////////////////////////
+    //              Non-Proxied Deployment Functions              //
+    ////////////////////////////////////////////////////////////////
+
+    /// @notice Deploy the Safe
+    function deploySafe() public broadcast returns (address addr_) {
+        console.log("Deploying Safe");
+        (SafeProxyFactory safeProxyFactory, Safe safeSingleton) = _getSafeFactory();
+
+        address[] memory signers = new address[](1);
+        signers[0] = msg.sender;
+
+        bytes memory initData = abi.encodeWithSelector(
+            Safe.setup.selector, signers, 1, address(0), hex"", address(0), address(0), 0, address(0)
+        );
+        address safe = address(safeProxyFactory.createProxyWithNonce(address(safeSingleton), initData, block.timestamp));
+
+        save("SystemOwnerSafe", address(safe));
+        console.log("New SystemOwnerSafe deployed at %s", address(safe));
+        addr_ = safe;
+    }
+
+    /// @notice Deploy the AddressManager
+    function deployAddressManager() public broadcast returns (address addr_) {
+        console.log("Deploying AddressManager");
+        AddressManager manager = new AddressManager();
+        require(manager.owner() == msg.sender);
+
+        save("AddressManager", address(manager));
+        console.log("AddressManager deployed at %s", address(manager));
+        addr_ = address(manager);
+    }
+
+    /// @notice Deploy the ProxyAdmin
+    function deployProxyAdmin() public broadcast returns (address addr_) {
+        console.log("Deploying ProxyAdmin");
+        ProxyAdmin admin = new ProxyAdmin({ _owner: msg.sender });
+        require(admin.owner() == msg.sender);
+
+        AddressManager addressManager = AddressManager(mustGetAddress("AddressManager"));
+        if (admin.addressManager() != addressManager) {
+            admin.setAddressManager(addressManager);
+        }
+
+        require(admin.addressManager() == addressManager);
+
+        save("ProxyAdmin", address(admin));
+        console.log("ProxyAdmin deployed at %s", address(admin));
+        addr_ = address(admin);
+    }
+
+    /// @notice Deploy the StorageSetter contract, used for upgrades.
+    function deployStorageSetter() public broadcast returns (address addr_) {
+        console.log("Deploying StorageSetter");
+        StorageSetter setter = new StorageSetter{ salt: _implSalt() }();
+        console.log("StorageSetter deployed at: %s", address(setter));
+        string memory version = setter.version();
+        console.log("StorageSetter version: %s", version);
+        addr_ = address(setter);
+    }
+
+    ////////////////////////////////////////////////////////////////
+    //                Proxy Deployment Functions                  //
+    ////////////////////////////////////////////////////////////////
+
+    /// @notice Deploy the L1StandardBridgeProxy using a ChugSplashProxy
+    function deployL1StandardBridgeProxy() public broadcast returns (address addr_) {
+        console.log("Deploying proxy for L1StandardBridge");
+        address proxyAdmin = mustGetAddress("ProxyAdmin");
+        L1ChugSplashProxy proxy = new L1ChugSplashProxy(proxyAdmin);
+
+        require(EIP1967Helper.getAdmin(address(proxy)) == proxyAdmin);
+
+        save("L1StandardBridgeProxy", address(proxy));
+        console.log("L1StandardBridgeProxy deployed at %s", address(proxy));
+        addr_ = address(proxy);
+    }
+
+    /// @notice Deploy the L1CrossDomainMessengerProxy using a ResolvedDelegateProxy
+    function deployL1CrossDomainMessengerProxy() public broadcast returns (address addr_) {
+        console.log("Deploying proxy for L1CrossDomainMessenger");
+        AddressManager addressManager = AddressManager(mustGetAddress("AddressManager"));
+        ResolvedDelegateProxy proxy = new ResolvedDelegateProxy(addressManager, "OVM_L1CrossDomainMessenger");
+
+        save("L1CrossDomainMessengerProxy", address(proxy));
+        console.log("L1CrossDomainMessengerProxy deployed at %s", address(proxy));
+
+        addr_ = address(proxy);
+    }
+
+    /// @notice Deploys an ERC1967Proxy contract with the ProxyAdmin as the owner.
+    /// @param _name The name of the proxy contract to be deployed.
+    /// @return addr_ The address of the deployed proxy contract.
+    function deployERC1967Proxy(string memory _name) public returns (address addr_) {
+        addr_ = deployERC1967ProxyWithOwner(_name, mustGetAddress("ProxyAdmin"));
+    }
+
+    /// @notice Deploys an ERC1967Proxy contract with a specified owner.
+    /// @param _name The name of the proxy contract to be deployed.
+    /// @param _proxyOwner The address of the owner of the proxy contract.
+    /// @return addr_ The address of the deployed proxy contract.
+    function deployERC1967ProxyWithOwner(
+        string memory _name,
+        address _proxyOwner
+    )
+        public
+        broadcast
+        returns (address addr_)
+    {
+        console.log(string.concat("Deploying ERC1967 proxy for ", _name));
+        Proxy proxy = new Proxy({ _admin: _proxyOwner });
+
+        require(EIP1967Helper.getAdmin(address(proxy)) == _proxyOwner);
+
+        save(_name, address(proxy));
+        console.log("   at %s", address(proxy));
+        addr_ = address(proxy);
+    }
+
+    /// @notice Deploy the DataAvailabilityChallengeProxy
+    function deployDataAvailabilityChallengeProxy() public broadcast returns (address addr_) {
+        console.log("Deploying proxy for DataAvailabilityChallenge");
+        address proxyAdmin = mustGetAddress("ProxyAdmin");
+        Proxy proxy = new Proxy({ _admin: proxyAdmin });
+
+        require(EIP1967Helper.getAdmin(address(proxy)) == proxyAdmin);
+
+        save("DataAvailabilityChallengeProxy", address(proxy));
+        console.log("DataAvailabilityChallengeProxy deployed at %s", address(proxy));
+
+        addr_ = address(proxy);
+    }
+
+    ////////////////////////////////////////////////////////////////
+    //             Implementation Deployment Functions            //
+    ////////////////////////////////////////////////////////////////
+
+    /// @notice Deploy the SuperchainConfig contract
+    function deploySuperchainConfig() public broadcast {
+        SuperchainConfig superchainConfig = new SuperchainConfig{ salt: _implSalt() }();
+
+        require(superchainConfig.guardian() == address(0));
+        bytes32 initialized = vm.load(address(superchainConfig), bytes32(0));
+        require(initialized != 0);
+
+        save("SuperchainConfig", address(superchainConfig));
+        console.log("SuperchainConfig deployed at %s", address(superchainConfig));
+    }
+
+    /// @notice Deploy the L1CrossDomainMessenger
+    function deployL1CrossDomainMessenger() public broadcast returns (address addr_) {
+        console.log("Deploying L1CrossDomainMessenger implementation");
+        L1CrossDomainMessenger messenger = new L1CrossDomainMessenger{ salt: _implSalt() }();
+
+        save("L1CrossDomainMessenger", address(messenger));
+        console.log("L1CrossDomainMessenger deployed at %s", address(messenger));
+
+        // Override the `L1CrossDomainMessenger` contract to the deployed implementation. This is necessary
+        // to check the `L1CrossDomainMessenger` implementation alongside dependent contracts, which
+        // are always proxies.
+        Types.ContractSet memory contracts = _proxiesUnstrict();
+        contracts.L1CrossDomainMessenger = address(messenger);
+        ChainAssertions.checkL1CrossDomainMessenger({ _contracts: contracts, _vm: vm, _isProxy: false });
+
+        addr_ = address(messenger);
+    }
+
+    /// @notice Deploy the OptimismPortal
+    function deployOptimismPortal() public broadcast returns (address addr_) {
+        console.log("Deploying OptimismPortal implementation");
+
+        OptimismPortal portal = new OptimismPortal{ salt: _implSalt() }();
+
+        save("OptimismPortal", address(portal));
+        console.log("OptimismPortal deployed at %s", address(portal));
+
+        // Override the `OptimismPortal` contract to the deployed implementation. This is necessary
+        // to check the `OptimismPortal` implementation alongside dependent contracts, which
+        // are always proxies.
+        Types.ContractSet memory contracts = _proxiesUnstrict();
+        contracts.OptimismPortal = address(portal);
+        ChainAssertions.checkOptimismPortal({ _contracts: contracts, _cfg: cfg, _isProxy: false });
+
+        addr_ = address(portal);
+    }
+
+    /// @notice Deploy the OptimismPortal2
+    function deployOptimismPortal2() public broadcast returns (address addr_) {
+        console.log("Deploying OptimismPortal2 implementation");
+
+        // Could also verify this inside DeployConfig but doing it here is a bit more reliable.
+        require(
+            uint32(cfg.respectedGameType()) == cfg.respectedGameType(), "Deploy: respectedGameType must fit into uint32"
+        );
+
+        OptimismPortal2 portal = new OptimismPortal2{ salt: _implSalt() }({
+            _proofMaturityDelaySeconds: cfg.proofMaturityDelaySeconds(),
+            _disputeGameFinalityDelaySeconds: cfg.disputeGameFinalityDelaySeconds(),
+            _initialRespectedGameType: GameType.wrap(uint32(cfg.respectedGameType()))
+        });
+
+        save("OptimismPortal2", address(portal));
+        console.log("OptimismPortal2 deployed at %s", address(portal));
+
+        // Override the `OptimismPortal2` contract to the deployed implementation. This is necessary
+        // to check the `OptimismPortal2` implementation alongside dependent contracts, which
+        // are always proxies.
+        Types.ContractSet memory contracts = _proxiesUnstrict();
+        contracts.OptimismPortal2 = address(portal);
+        ChainAssertions.checkOptimismPortal2({ _contracts: contracts, _cfg: cfg, _isProxy: false });
+
+        addr_ = address(portal);
+    }
+
+    /// @notice Deploy the L2OutputOracle
+    function deployL2OutputOracle() public broadcast returns (address addr_) {
+        console.log("Deploying L2OutputOracle implementation");
+        L2OutputOracle oracle = new L2OutputOracle{ salt: _implSalt() }();
+
+        save("L2OutputOracle", address(oracle));
+        console.log("L2OutputOracle deployed at %s", address(oracle));
+
+        // Override the `L2OutputOracle` contract to the deployed implementation. This is necessary
+        // to check the `L2OutputOracle` implementation alongside dependent contracts, which
+        // are always proxies.
+        Types.ContractSet memory contracts = _proxiesUnstrict();
+        contracts.L2OutputOracle = address(oracle);
+        ChainAssertions.checkL2OutputOracle({
+            _contracts: contracts,
+            _cfg: cfg,
+            _l2OutputOracleStartingTimestamp: 0,
+            _isProxy: false
+        });
+
+        addr_ = address(oracle);
+    }
+
+    /// @notice Deploy the OptimismMintableERC20Factory
+    function deployOptimismMintableERC20Factory() public broadcast returns (address addr_) {
+        console.log("Deploying OptimismMintableERC20Factory implementation");
+        OptimismMintableERC20Factory factory = new OptimismMintableERC20Factory{ salt: _implSalt() }();
+
+        save("OptimismMintableERC20Factory", address(factory));
+        console.log("OptimismMintableERC20Factory deployed at %s", address(factory));
+
+        // Override the `OptimismMintableERC20Factory` contract to the deployed implementation. This is necessary
+        // to check the `OptimismMintableERC20Factory` implementation alongside dependent contracts, which
+        // are always proxies.
+        Types.ContractSet memory contracts = _proxiesUnstrict();
+        contracts.OptimismMintableERC20Factory = address(factory);
+        ChainAssertions.checkOptimismMintableERC20Factory({ _contracts: contracts, _isProxy: false });
+
+        addr_ = address(factory);
+    }
+
+    /// @notice Deploy the DisputeGameFactory
+    function deployDisputeGameFactory() public broadcast returns (address addr_) {
+        console.log("Deploying DisputeGameFactory implementation");
+        DisputeGameFactory factory = new DisputeGameFactory{ salt: _implSalt() }();
+        save("DisputeGameFactory", address(factory));
+        console.log("DisputeGameFactory deployed at %s", address(factory));
+
+        // Override the `DisputeGameFactory` contract to the deployed implementation. This is necessary to check the
+        // `DisputeGameFactory` implementation alongside dependent contracts, which are always proxies.
+        Types.ContractSet memory contracts = _proxiesUnstrict();
+        contracts.DisputeGameFactory = address(factory);
+        ChainAssertions.checkDisputeGameFactory({ _contracts: contracts, _expectedOwner: address(0) });
+
+        addr_ = address(factory);
+    }
+
+    function deployDelayedWETH() public broadcast returns (address addr_) {
+        console.log("Deploying DelayedWETH implementation");
+        DelayedWETH weth = new DelayedWETH{ salt: _implSalt() }(cfg.faultGameWithdrawalDelay());
+        save("DelayedWETH", address(weth));
+        console.log("DelayedWETH deployed at %s", address(weth));
+
+        // Override the `DelayedWETH` contract to the deployed implementation. This is necessary
+        // to check the `DelayedWETH` implementation alongside dependent contracts, which are
+        // always proxies.
+        Types.ContractSet memory contracts = _proxiesUnstrict();
+        contracts.DelayedWETH = address(weth);
+        ChainAssertions.checkDelayedWETH({
+            _contracts: contracts,
+            _cfg: cfg,
+            _isProxy: false,
+            _expectedOwner: address(0)
+        });
+
+        addr_ = address(weth);
+    }
+
+    /// @notice Deploy the ProtocolVersions
+    function deployProtocolVersions() public broadcast returns (address addr_) {
+        console.log("Deploying ProtocolVersions implementation");
+        ProtocolVersions versions = new ProtocolVersions{ salt: _implSalt() }();
+        save("ProtocolVersions", address(versions));
+        console.log("ProtocolVersions deployed at %s", address(versions));
+
+        // Override the `ProtocolVersions` contract to the deployed implementation. This is necessary
+        // to check the `ProtocolVersions` implementation alongside dependent contracts, which
+        // are always proxies.
+        Types.ContractSet memory contracts = _proxiesUnstrict();
+        contracts.ProtocolVersions = address(versions);
+        ChainAssertions.checkProtocolVersions({ _contracts: contracts, _cfg: cfg, _isProxy: false });
+
+        addr_ = address(versions);
+    }
+
+    /// @notice Deploy the PreimageOracle
+    function deployPreimageOracle() public broadcast returns (address addr_) {
+        console.log("Deploying PreimageOracle implementation");
+        PreimageOracle preimageOracle = new PreimageOracle{ salt: _implSalt() }({
+            _minProposalSize: cfg.preimageOracleMinProposalSize(),
+            _challengePeriod: cfg.preimageOracleChallengePeriod()
+        });
+        save("PreimageOracle", address(preimageOracle));
+        console.log("PreimageOracle deployed at %s", address(preimageOracle));
+
+        addr_ = address(preimageOracle);
+    }
+
+    /// @notice Deploy Mips
+    function deployMips() public broadcast returns (address addr_) {
+        console.log("Deploying Mips implementation");
+        MIPS mips = new MIPS{ salt: _implSalt() }(IPreimageOracle(mustGetAddress("PreimageOracle")));
+        save("Mips", address(mips));
+        console.log("MIPS deployed at %s", address(mips));
+
+        addr_ = address(mips);
+    }
+
+    /// @notice Deploy the AnchorStateRegistry
+    function deployAnchorStateRegistry() public broadcast returns (address addr_) {
+        console.log("Deploying AnchorStateRegistry implementation");
+        AnchorStateRegistry anchorStateRegistry =
+            new AnchorStateRegistry{ salt: _implSalt() }(DisputeGameFactory(mustGetAddress("DisputeGameFactoryProxy")));
+        save("AnchorStateRegistry", address(anchorStateRegistry));
+        console.log("AnchorStateRegistry deployed at %s", address(anchorStateRegistry));
+
+        addr_ = address(anchorStateRegistry);
+    }
+
+    /// @notice Deploy the SystemConfig
+    function deploySystemConfig() public broadcast returns (address addr_) {
+        console.log("Deploying SystemConfig implementation");
+        SystemConfig config = new SystemConfig{ salt: _implSalt() }();
+
+        save("SystemConfig", address(config));
+        console.log("SystemConfig deployed at %s", address(config));
+
+        // Override the `SystemConfig` contract to the deployed implementation. This is necessary
+        // to check the `SystemConfig` implementation alongside dependent contracts, which
+        // are always proxies.
+        Types.ContractSet memory contracts = _proxiesUnstrict();
+        contracts.SystemConfig = address(config);
+        ChainAssertions.checkSystemConfig({ _contracts: contracts, _cfg: cfg, _isProxy: false });
+
+        addr_ = address(config);
+    }
+
+    /// @notice Deploy the L1StandardBridge
+    function deployL1StandardBridge() public broadcast returns (address addr_) {
+        console.log("Deploying L1StandardBridge implementation");
+
+        L1StandardBridge bridge = new L1StandardBridge{ salt: _implSalt() }();
+
+        save("L1StandardBridge", address(bridge));
+        console.log("L1StandardBridge deployed at %s", address(bridge));
+
+        // Override the `L1StandardBridge` contract to the deployed implementation. This is necessary
+        // to check the `L1StandardBridge` implementation alongside dependent contracts, which
+        // are always proxies.
+        Types.ContractSet memory contracts = _proxiesUnstrict();
+        contracts.L1StandardBridge = address(bridge);
+        ChainAssertions.checkL1StandardBridge({ _contracts: contracts, _isProxy: false });
+
+        addr_ = address(bridge);
+    }
+
+    /// @notice Deploy the L1ERC721Bridge
+    function deployL1ERC721Bridge() public broadcast returns (address addr_) {
+        console.log("Deploying L1ERC721Bridge implementation");
+        L1ERC721Bridge bridge = new L1ERC721Bridge{ salt: _implSalt() }();
+
+        save("L1ERC721Bridge", address(bridge));
+        console.log("L1ERC721Bridge deployed at %s", address(bridge));
+
+        // Override the `L1ERC721Bridge` contract to the deployed implementation. This is necessary
+        // to check the `L1ERC721Bridge` implementation alongside dependent contracts, which
+        // are always proxies.
+        Types.ContractSet memory contracts = _proxiesUnstrict();
+        contracts.L1ERC721Bridge = address(bridge);
+
+        ChainAssertions.checkL1ERC721Bridge({ _contracts: contracts, _isProxy: false });
+
+        addr_ = address(bridge);
+    }
+
+    /// @notice Transfer ownership of the address manager to the ProxyAdmin
+    function transferAddressManagerOwnership() public broadcast {
+        console.log("Transferring AddressManager ownership to ProxyAdmin");
+        AddressManager addressManager = AddressManager(mustGetAddress("AddressManager"));
+        address owner = addressManager.owner();
+        address proxyAdmin = mustGetAddress("ProxyAdmin");
+        if (owner != proxyAdmin) {
+            addressManager.transferOwnership(proxyAdmin);
+            console.log("AddressManager ownership transferred to %s", proxyAdmin);
+        }
+
+        require(addressManager.owner() == proxyAdmin);
+    }
+
+    /// @notice Deploy the DataAvailabilityChallenge
+    function deployDataAvailabilityChallenge() public broadcast returns (address addr_) {
+        console.log("Deploying DataAvailabilityChallenge implementation");
+        DataAvailabilityChallenge dac = new DataAvailabilityChallenge();
+        save("DataAvailabilityChallenge", address(dac));
+        console.log("DataAvailabilityChallenge deployed at %s", address(dac));
+
+        addr_ = address(dac);
+    }
+
+    ////////////////////////////////////////////////////////////////
+    //                    Initialize Functions                    //
+    ////////////////////////////////////////////////////////////////
+
+    /// @notice Initialize the SuperchainConfig
+    function initializeSuperchainConfig() public broadcast {
+        address payable superchainConfigProxy = mustGetAddress("SuperchainConfigProxy");
+        address payable superchainConfig = mustGetAddress("SuperchainConfig");
+        _upgradeAndCallViaSafe({
+            _proxy: superchainConfigProxy,
+            _implementation: superchainConfig,
+            _innerCallData: abi.encodeCall(SuperchainConfig.initialize, (cfg.superchainConfigGuardian(), false))
+        });
+
+        ChainAssertions.checkSuperchainConfig({ _contracts: _proxiesUnstrict(), _cfg: cfg, _isPaused: false });
+    }
+
     /// @notice Initialize the DisputeGameFactory
     function initializeDisputeGameFactory() public broadcast {
         console.log("Upgrading and initializing DisputeGameFactory proxy");
@@ -1126,11 +1575,7 @@
         address anchorStateRegistryProxy = mustGetAddress("AnchorStateRegistryProxy");
         address anchorStateRegistry = mustGetAddress("AnchorStateRegistry");
 
-<<<<<<< HEAD
-        AnchorStateRegistry.StartingAnchorRoot[] memory roots = new AnchorStateRegistry.StartingAnchorRoot[](3);
-=======
         AnchorStateRegistry.StartingAnchorRoot[] memory roots = new AnchorStateRegistry.StartingAnchorRoot[](5);
->>>>>>> f8143c8c
         roots[0] = AnchorStateRegistry.StartingAnchorRoot({
             gameType: GameTypes.CANNON,
             outputRoot: OutputRoot({
@@ -1152,8 +1597,6 @@
                 l2BlockNumber: cfg.faultGameGenesisBlock()
             })
         });
-<<<<<<< HEAD
-=======
         roots[3] = AnchorStateRegistry.StartingAnchorRoot({
             gameType: GameTypes.ASTERISC,
             outputRoot: OutputRoot({
@@ -1168,7 +1611,6 @@
                 l2BlockNumber: cfg.faultGameGenesisBlock()
             })
         });
->>>>>>> f8143c8c
 
         _upgradeAndCallViaSafe({
             _proxy: payable(anchorStateRegistryProxy),
@@ -1187,14 +1629,11 @@
         address systemConfig = mustGetAddress("SystemConfig");
 
         bytes32 batcherHash = bytes32(uint256(uint160(cfg.batchSenderAddress())));
-<<<<<<< HEAD
-=======
 
         address customGasTokenAddress = Constants.ETHER;
         if (cfg.useCustomGasToken()) {
             customGasTokenAddress = cfg.customGasTokenAddress();
         }
->>>>>>> f8143c8c
 
         _upgradeAndCallViaSafe({
             _proxy: payable(systemConfigProxy),
@@ -1238,10 +1677,7 @@
         address l1StandardBridge = mustGetAddress("L1StandardBridge");
         address l1CrossDomainMessengerProxy = mustGetAddress("L1CrossDomainMessengerProxy");
         address superchainConfigProxy = mustGetAddress("SuperchainConfigProxy");
-<<<<<<< HEAD
-=======
         address systemConfigProxy = mustGetAddress("SystemConfigProxy");
->>>>>>> f8143c8c
 
         uint256 proxyType = uint256(proxyAdmin.proxyType(l1StandardBridgeProxy));
         Safe safe = Safe(mustGetAddress("SystemOwnerSafe"));
@@ -1259,14 +1695,10 @@
             _implementation: l1StandardBridge,
             _innerCallData: abi.encodeCall(
                 L1StandardBridge.initialize,
-<<<<<<< HEAD
-                (L1CrossDomainMessenger(l1CrossDomainMessengerProxy), SuperchainConfig(superchainConfigProxy))
-=======
                 (
                     L1CrossDomainMessenger(l1CrossDomainMessengerProxy),
                     SuperchainConfig(superchainConfigProxy),
                     SystemConfig(systemConfigProxy)
->>>>>>> f8143c8c
                 )
             )
         });
@@ -1291,11 +1723,7 @@
             _innerCallData: abi.encodeCall(
                 L1ERC721Bridge.initialize,
                 (L1CrossDomainMessenger(payable(l1CrossDomainMessengerProxy)), SuperchainConfig(superchainConfigProxy))
-<<<<<<< HEAD
-                )
-=======
             )
->>>>>>> f8143c8c
         });
 
         L1ERC721Bridge bridge = L1ERC721Bridge(l1ERC721BridgeProxy);
@@ -1365,14 +1793,10 @@
             _implementation: l1CrossDomainMessenger,
             _innerCallData: abi.encodeCall(
                 L1CrossDomainMessenger.initialize,
-<<<<<<< HEAD
-                (SuperchainConfig(superchainConfigProxy), OptimismPortal(payable(optimismPortalProxy)))
-=======
                 (
                     SuperchainConfig(superchainConfigProxy),
                     OptimismPortal(payable(optimismPortalProxy)),
                     SystemConfig(systemConfigProxy)
->>>>>>> f8143c8c
                 )
             )
         });
@@ -1403,10 +1827,6 @@
                     cfg.l2OutputOracleProposer(),
                     cfg.l2OutputOracleChallenger(),
                     cfg.finalizationPeriodSeconds()
-<<<<<<< HEAD
-                )
-=======
->>>>>>> f8143c8c
                 )
             )
         });
@@ -1441,10 +1861,6 @@
                     L2OutputOracle(l2OutputOracleProxy),
                     SystemConfig(systemConfigProxy),
                     SuperchainConfig(superchainConfigProxy)
-<<<<<<< HEAD
-                )
-=======
->>>>>>> f8143c8c
                 )
             )
         });
@@ -1473,16 +1889,10 @@
                 (
                     DisputeGameFactory(disputeGameFactoryProxy),
                     SystemConfig(systemConfigProxy),
-<<<<<<< HEAD
-                    SuperchainConfig(superchainConfigProxy)
-                )
-                )
-=======
                     SuperchainConfig(superchainConfigProxy),
                     GameType.wrap(uint32(cfg.respectedGameType()))
                 )
             )
->>>>>>> f8143c8c
         });
 
         OptimismPortal2 portal = OptimismPortal2(payable(optimismPortalProxy));
@@ -1563,11 +1973,7 @@
                 revert("Cannon prestate dump not found, generate it with `make cannon-prestate` in the monorepo root.");
             }
             commands[2] = string.concat("cat ", filePath, " | jq -r .pre");
-<<<<<<< HEAD
-            mipsAbsolutePrestate_ = Claim.wrap(abi.decode(vm.ffi(commands), (bytes32)));
-=======
             mipsAbsolutePrestate_ = Claim.wrap(abi.decode(Process.run(commands), (bytes32)));
->>>>>>> f8143c8c
             console.log(
                 "[Cannon Dispute Game] Using devnet MIPS Absolute prestate: %s",
                 vm.toString(Claim.unwrap(mipsAbsolutePrestate_))
@@ -1596,12 +2002,8 @@
                 gameType: GameTypes.CANNON,
                 absolutePrestate: loadMipsAbsolutePrestate(),
                 faultVm: IBigStepper(mustGetAddress("Mips")),
-<<<<<<< HEAD
-                maxGameDepth: cfg.faultGameMaxDepth()
-=======
                 maxGameDepth: cfg.faultGameMaxDepth(),
                 maxClockDuration: Duration.wrap(uint64(cfg.faultGameMaxClockDuration()))
->>>>>>> f8143c8c
             })
         });
     }
@@ -1622,12 +2024,8 @@
                 gameType: GameTypes.PERMISSIONED_CANNON,
                 absolutePrestate: loadMipsAbsolutePrestate(),
                 faultVm: IBigStepper(mustGetAddress("Mips")),
-<<<<<<< HEAD
-                maxGameDepth: cfg.faultGameMaxDepth()
-=======
                 maxGameDepth: cfg.faultGameMaxDepth(),
                 maxClockDuration: Duration.wrap(uint64(cfg.faultGameMaxClockDuration()))
->>>>>>> f8143c8c
             })
         });
     }
@@ -1649,11 +2047,6 @@
                 absolutePrestate: outputAbsolutePrestate,
                 faultVm: IBigStepper(new AlphabetVM(outputAbsolutePrestate, PreimageOracle(mustGetAddress("PreimageOracle")))),
                 // The max depth for the alphabet trace is always 3. Add 1 because split depth is fully inclusive.
-<<<<<<< HEAD
-                maxGameDepth: cfg.faultGameSplitDepth() + 3 + 1
-            })
-        });
-=======
                 maxGameDepth: cfg.faultGameSplitDepth() + 3 + 1,
                 maxClockDuration: Duration.wrap(uint64(cfg.faultGameMaxClockDuration()))
             })
@@ -1681,7 +2074,6 @@
                 maxClockDuration: Duration.wrap(0) // Resolvable immediately
              })
         });
->>>>>>> f8143c8c
     }
 
     /// @notice Sets the implementation for the given fault game type in the `DisputeGameFactory`.
@@ -1709,12 +2101,8 @@
                     _absolutePrestate: _params.absolutePrestate,
                     _maxGameDepth: _params.maxGameDepth,
                     _splitDepth: cfg.faultGameSplitDepth(),
-<<<<<<< HEAD
-                    _gameDuration: Duration.wrap(uint64(cfg.faultGameMaxDuration())),
-=======
                     _clockExtension: Duration.wrap(uint64(cfg.faultGameClockExtension())),
                     _maxClockDuration: _params.maxClockDuration,
->>>>>>> f8143c8c
                     _vm: _params.faultVm,
                     _weth: _params.weth,
                     _anchorStateRegistry: _params.anchorStateRegistry,
@@ -1729,12 +2117,8 @@
                     _absolutePrestate: _params.absolutePrestate,
                     _maxGameDepth: _params.maxGameDepth,
                     _splitDepth: cfg.faultGameSplitDepth(),
-<<<<<<< HEAD
-                    _gameDuration: Duration.wrap(uint64(cfg.faultGameMaxDuration())),
-=======
                     _clockExtension: Duration.wrap(uint64(cfg.faultGameClockExtension())),
                     _maxClockDuration: Duration.wrap(uint64(cfg.faultGameMaxClockDuration())),
->>>>>>> f8143c8c
                     _vm: _params.faultVm,
                     _weth: _params.weth,
                     _anchorStateRegistry: _params.anchorStateRegistry,
@@ -1781,11 +2165,7 @@
             _innerCallData: abi.encodeCall(
                 DataAvailabilityChallenge.initialize,
                 (finalSystemOwner, daChallengeWindow, daResolveWindow, daBondSize, daResolverRefundPercentage)
-<<<<<<< HEAD
-                )
-=======
             )
->>>>>>> f8143c8c
         });
 
         DataAvailabilityChallenge dac = DataAvailabilityChallenge(payable(dataAvailabilityChallengeProxy));
