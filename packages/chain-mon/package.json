--- conflicted
+++ resolved
@@ -1,11 +1,7 @@
 {
   "private": true,
   "name": "@eth-optimism/chain-mon",
-<<<<<<< HEAD
-  "version": "0.6.2",
-=======
   "version": "0.6.6",
->>>>>>> f8143c8c
   "description": "[Optimism] Chain monitoring services",
   "main": "dist/index",
   "types": "dist/index",
@@ -13,24 +9,6 @@
     "dist/*"
   ],
   "scripts": {
-<<<<<<< HEAD
-    "dev:balance-mon": "tsx watch ./src/balance-mon/service.ts",
-    "dev:drippie-mon": "tsx watch ./src/drippie-mon/service.ts",
-    "dev:fault-mon": "tsx watch ./src/fault-mon/service.ts",
-    "dev:multisig-mon": "tsx watch ./src/multisig-mon/service.ts",
-    "dev:replica-mon": "tsx watch ./src/replica-mon/service.ts",
-    "dev:wallet-mon": "tsx watch ./src/wallet-mon/service.ts",
-    "dev:wd-mon": "tsx watch ./src/wd-mon/service.ts",
-    "dev:initialized-upgraded-mon": "tsx watch ./src/initialized-upgraded-mon/service.ts",
-    "start:balance-mon": "tsx ./src/balance-mon/service.ts",
-    "start:drippie-mon": "tsx ./src/drippie-mon/service.ts",
-    "start:fault-mon": "tsx ./src/fault-mon/service.ts",
-    "start:multisig-mon": "tsx ./src/multisig-mon/service.ts",
-    "start:replica-mon": "tsx ./src/replica-mon/service.ts",
-    "start:wallet-mon": "tsx ./src/wallet-mon/service.ts",
-    "start:wd-mon": "tsx ./src/wd-mon/service.ts",
-    "start:initialized-upgraded-mon": "tsx ./src/initialized-upgraded-mon/service.ts",
-=======
     "dev:balance-mon": "tsx watch ./internal/balance-mon/service.ts",
     "dev:drippie-mon": "tsx watch ./contrib/drippie/service.ts",
     "dev:fault-mon": "tsx watch ./src/fault-mon/service.ts",
@@ -49,7 +27,6 @@
     "start:wd-mon": "tsx ./src/wd-mon/service.ts",
     "start:faultproof-wd-mon": "tsx ./src/faultproof-wd-mon/service.ts",
     "start:initialized-upgraded-mon": "tsx ./contrib/initialized-upgraded-mon/service.ts",
->>>>>>> f8143c8c
     "test": "hardhat test",
     "test:coverage": "nyc hardhat test && nyc merge .nyc_output coverage.json",
     "build": "tsc -p ./tsconfig.json",
