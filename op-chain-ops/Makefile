<<<<<<< HEAD
op-version-check:
	go build -o ./bin/op-version-check ./cmd/op-version-check/main.go

=======
# Use the old Apple linker to workaround broken xcode - https://github.com/golang/go/issues/65169
ifeq ($(shell uname),Darwin)
	FUZZLDFLAGS := -ldflags=-extldflags=-Wl,-ld_classic
endif

op-version-check:
	go build -o ./bin/op-version-check ./cmd/op-version-check/main.go

>>>>>>> f8143c8c
ecotone-scalar:
	go build -o ./bin/ecotone-scalar ./cmd/ecotone-scalar/main.go

receipt-reference-builder:
	go build -o ./bin/receipt-reference-builder ./cmd/receipt-reference-builder/*.go
<<<<<<< HEAD
=======

op-upgrade:
	go build -o ./bin/op-upgrade ./cmd/op-upgrade/main.go
>>>>>>> f8143c8c

test:
	go test ./...

fuzz:
	go test $(FUZZLDFLAGS) -run NOTAREALTEST -v -fuzztime 10s -fuzz=FuzzEncodeDecodeWithdrawal ./crossdomain
	go test $(FUZZLDFLAGS) -run NOTAREALTEST -v -fuzztime 10s -fuzz=FuzzEncodeDecodeLegacyWithdrawal ./crossdomain
	go test $(FUZZLDFLAGS) -run NOTAREALTEST -v -fuzztime 10s -fuzz=FuzzAliasing ./crossdomain
	go test $(FUZZLDFLAGS) -run NOTAREALTEST -v -fuzztime 10s -fuzz=FuzzVersionedNonce ./crossdomain

.PHONY: test fuzz<|MERGE_RESOLUTION|>--- conflicted
+++ resolved
@@ -1,8 +1,3 @@
-<<<<<<< HEAD
-op-version-check:
-	go build -o ./bin/op-version-check ./cmd/op-version-check/main.go
-
-=======
 # Use the old Apple linker to workaround broken xcode - https://github.com/golang/go/issues/65169
 ifeq ($(shell uname),Darwin)
 	FUZZLDFLAGS := -ldflags=-extldflags=-Wl,-ld_classic
@@ -11,18 +6,14 @@
 op-version-check:
 	go build -o ./bin/op-version-check ./cmd/op-version-check/main.go
 
->>>>>>> f8143c8c
 ecotone-scalar:
 	go build -o ./bin/ecotone-scalar ./cmd/ecotone-scalar/main.go
 
 receipt-reference-builder:
 	go build -o ./bin/receipt-reference-builder ./cmd/receipt-reference-builder/*.go
-<<<<<<< HEAD
-=======
 
 op-upgrade:
 	go build -o ./bin/op-upgrade ./cmd/op-upgrade/main.go
->>>>>>> f8143c8c
 
 test:
 	go test ./...
