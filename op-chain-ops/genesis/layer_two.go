package genesis

import (
	"encoding/json"
	"fmt"
	"math/big"
<<<<<<< HEAD

=======
	"os"
	"path/filepath"

	hdwallet "github.com/ethereum-optimism/go-ethereum-hdwallet"
	"github.com/holiman/uint256"

	"github.com/ethereum/go-ethereum/accounts"
>>>>>>> f8143c8c
	"github.com/ethereum/go-ethereum/common"
	"github.com/ethereum/go-ethereum/core"
	"github.com/ethereum/go-ethereum/core/types"
	"github.com/ethereum/go-ethereum/crypto"

<<<<<<< HEAD
	"github.com/ethereum-optimism/optimism/op-bindings/bindings"
	"github.com/ethereum-optimism/optimism/op-bindings/predeploys"
	"github.com/ethereum-optimism/optimism/op-chain-ops/deployer"
	"github.com/ethereum-optimism/optimism/op-chain-ops/immutables"
	"github.com/ethereum-optimism/optimism/op-chain-ops/squash"
	"github.com/ethereum-optimism/optimism/op-chain-ops/state"
	"github.com/ethereum-optimism/optimism/op-node/rollup/derive"
	"github.com/ethereum-optimism/optimism/op-service/eth"
)

// BuildL2Genesis will build the L2 genesis block.
func BuildL2Genesis(config *DeployConfig, l1StartBlock *types.Block) (*core.Genesis, error) {
	genspec, err := NewL2Genesis(config, l1StartBlock)
	if err != nil {
		return nil, err
	}
=======
	"github.com/ethereum-optimism/optimism/op-service/predeploys"
)

type L2AllocsMode string
>>>>>>> f8143c8c

const (
	L2AllocsDelta   L2AllocsMode = "delta"
	L2AllocsEcotone L2AllocsMode = "ecotone"
	L2AllocsFjord   L2AllocsMode = "" // the default in solidity scripting / testing
)

var (
	// l2PredeployNamespace is the namespace for L2 predeploys
	l2PredeployNamespace = common.HexToAddress("0x4200000000000000000000000000000000000000")
	// mnemonic for the test accounts in hardhat/foundry
	testMnemonic = "test test test test test test test test test test test junk"
)

type AllocsLoader func(mode L2AllocsMode) *ForgeAllocs

<<<<<<< HEAD
	immutableConfig, err := NewL2ImmutableConfig(config, l1StartBlock)
=======
// BuildL2Genesis will build the L2 genesis block.
func BuildL2Genesis(config *DeployConfig, dump *ForgeAllocs, l1StartBlock *types.Block) (*core.Genesis, error) {
	genspec, err := NewL2Genesis(config, l1StartBlock)
>>>>>>> f8143c8c
	if err != nil {
		return nil, err
	}
	genspec.Alloc = dump.Copy().Accounts
	// ensure the dev accounts are not funded unintentionally
	if hasDevAccounts, err := HasAnyDevAccounts(genspec.Alloc); err != nil {
		return nil, fmt.Errorf("failed to check dev accounts: %w", err)
	} else if hasDevAccounts != config.FundDevAccounts {
		return nil, fmt.Errorf("deploy config mismatch with allocs. Deploy config fundDevAccounts: %v, actual allocs: %v", config.FundDevAccounts, hasDevAccounts)
	}
<<<<<<< HEAD

	// Set up the implementations that contain immutables
	deployResults, err := immutables.Deploy(immutableConfig)
	if err != nil {
		return nil, err
	}
	for name, predeploy := range predeploys.Predeploys {
		if predeploy.Enabled != nil && !predeploy.Enabled(config) {
			log.Warn("Skipping disabled predeploy.", "name", name, "address", predeploy.Address)
			continue
		}

		codeAddr := predeploy.Address
		switch name {
		case "Permit2":
			deployerAddressBytes, err := bindings.GetDeployerAddress(name)
			if err != nil {
				return nil, err
			}
			deployerAddress := common.BytesToAddress(deployerAddressBytes)
			predeploys := map[string]*common.Address{
				"DeterministicDeploymentProxy": &deployerAddress,
			}
			backend, err := deployer.NewL2BackendWithChainIDAndPredeploys(
				new(big.Int).SetUint64(config.L2ChainID),
				predeploys,
			)
			if err != nil {
				return nil, err
			}
			deployedBin, err := deployer.DeployWithDeterministicDeployer(backend, name)
			if err != nil {
				return nil, err
			}
			deployResults[name] = deployedBin
			fallthrough
		case "MultiCall3", "Create2Deployer", "Safe_v130",
			"SafeL2_v130", "MultiSendCallOnly_v130", "SafeSingletonFactory",
			"DeterministicDeploymentProxy", "MultiSend_v130", "SenderCreator", "EntryPoint":
			db.CreateAccount(codeAddr)
		default:
			if !predeploy.ProxyDisabled {
				codeAddr, err = AddressToCodeNamespace(predeploy.Address)
				if err != nil {
					return nil, fmt.Errorf("error converting to code namespace: %w", err)
				}
				db.CreateAccount(codeAddr)
				db.SetState(predeploy.Address, ImplementationSlot, eth.AddressAsLeftPaddedHash(codeAddr))
				log.Info("Set proxy", "name", name, "address", predeploy.Address, "implementation", codeAddr)
			}
		}

		if predeploy.ProxyDisabled && db.Exist(predeploy.Address) {
			db.DeleteState(predeploy.Address, AdminSlot)
		}

		if err := setupPredeploy(db, deployResults, storage, name, predeploy.Address, codeAddr); err != nil {
			return nil, err
=======
	// sanity check the permit2 immutable, to verify we using the allocs for the right chain.
	if permit2 := genspec.Alloc[predeploys.Permit2Addr].Code; len(permit2) != 0 {
		if len(permit2) < 6945+32 {
			return nil, fmt.Errorf("permit2 code is too short (%d)", len(permit2))
		}
		chainID := [32]byte(permit2[6945 : 6945+32])
		expected := uint256.MustFromBig(genspec.Config.ChainID).Bytes32()
		if chainID != expected {
			return nil, fmt.Errorf("allocs were generated for chain ID %x, but expected chain %x (%d)", chainID, expected, genspec.Config.ChainID)
		}
	}
	// sanity check that all predeploys are present
	for i := 0; i < 2048; i++ {
		addr := common.BigToAddress(new(big.Int).Or(l2PredeployNamespace.Big(), big.NewInt(int64(i))))
		if !config.GovernanceEnabled() && addr == predeploys.GovernanceTokenAddr {
			continue
		}
		if len(genspec.Alloc[addr].Code) == 0 {
			return nil, fmt.Errorf("predeploy %x is missing from L2 genesis allocs", addr)
		}
	}

	return genspec, nil
}

func HasAnyDevAccounts(allocs types.GenesisAlloc) (bool, error) {
	wallet, err := hdwallet.NewFromMnemonic(testMnemonic)
	if err != nil {
		return false, fmt.Errorf("failed to create wallet: %w", err)
	}
	account := func(path string) accounts.Account {
		return accounts.Account{URL: accounts.URL{Path: path}}
	}
	for i := 0; i < 30; i++ {
		key, err := wallet.PrivateKey(account(fmt.Sprintf("m/44'/60'/0'/0/%d", i)))
		if err != nil {
			return false, err
>>>>>>> f8143c8c
		}
		addr := crypto.PubkeyToAddress(key.PublicKey)
		if _, ok := allocs[addr]; ok {
			return true, nil
		}
	}
	return false, nil
}

<<<<<<< HEAD
	if err := PerformUpgradeTxs(db); err != nil {
		return nil, fmt.Errorf("failed to perform upgrade txs: %w", err)
	}

	return db.Genesis(), nil
}

func PerformUpgradeTxs(db *state.MemoryStateDB) error {
	// Only the Ecotone upgrade is performed with upgrade-txs.
	if !db.Genesis().Config.IsEcotone(db.Genesis().Timestamp) {
		return nil
	}
	sim := squash.NewSimulator(db)
	ecotone, err := derive.EcotoneNetworkUpgradeTransactions()
	if err != nil {
		return fmt.Errorf("failed to build ecotone upgrade txs: %w", err)
	}
	if err := sim.AddUpgradeTxs(ecotone); err != nil {
		return fmt.Errorf("failed to apply ecotone upgrade txs: %w", err)
	}
	return nil
=======
func LoadForgeAllocs(allocsPath string) (*ForgeAllocs, error) {
	path := filepath.Join(allocsPath)
	f, err := os.OpenFile(path, os.O_RDONLY, 0644)
	if err != nil {
		return nil, fmt.Errorf("failed to open forge allocs %q: %w", path, err)
	}
	defer f.Close()
	var out ForgeAllocs
	if err := json.NewDecoder(f).Decode(&out); err != nil {
		return nil, fmt.Errorf("failed to json-decode forge allocs %q: %w", path, err)
	}
	return &out, nil
>>>>>>> f8143c8c
}<|MERGE_RESOLUTION|>--- conflicted
+++ resolved
@@ -4,9 +4,6 @@
 	"encoding/json"
 	"fmt"
 	"math/big"
-<<<<<<< HEAD
-
-=======
 	"os"
 	"path/filepath"
 
@@ -14,35 +11,15 @@
 	"github.com/holiman/uint256"
 
 	"github.com/ethereum/go-ethereum/accounts"
->>>>>>> f8143c8c
 	"github.com/ethereum/go-ethereum/common"
 	"github.com/ethereum/go-ethereum/core"
 	"github.com/ethereum/go-ethereum/core/types"
 	"github.com/ethereum/go-ethereum/crypto"
 
-<<<<<<< HEAD
-	"github.com/ethereum-optimism/optimism/op-bindings/bindings"
-	"github.com/ethereum-optimism/optimism/op-bindings/predeploys"
-	"github.com/ethereum-optimism/optimism/op-chain-ops/deployer"
-	"github.com/ethereum-optimism/optimism/op-chain-ops/immutables"
-	"github.com/ethereum-optimism/optimism/op-chain-ops/squash"
-	"github.com/ethereum-optimism/optimism/op-chain-ops/state"
-	"github.com/ethereum-optimism/optimism/op-node/rollup/derive"
-	"github.com/ethereum-optimism/optimism/op-service/eth"
-)
-
-// BuildL2Genesis will build the L2 genesis block.
-func BuildL2Genesis(config *DeployConfig, l1StartBlock *types.Block) (*core.Genesis, error) {
-	genspec, err := NewL2Genesis(config, l1StartBlock)
-	if err != nil {
-		return nil, err
-	}
-=======
 	"github.com/ethereum-optimism/optimism/op-service/predeploys"
 )
 
 type L2AllocsMode string
->>>>>>> f8143c8c
 
 const (
 	L2AllocsDelta   L2AllocsMode = "delta"
@@ -59,13 +36,9 @@
 
 type AllocsLoader func(mode L2AllocsMode) *ForgeAllocs
 
-<<<<<<< HEAD
-	immutableConfig, err := NewL2ImmutableConfig(config, l1StartBlock)
-=======
 // BuildL2Genesis will build the L2 genesis block.
 func BuildL2Genesis(config *DeployConfig, dump *ForgeAllocs, l1StartBlock *types.Block) (*core.Genesis, error) {
 	genspec, err := NewL2Genesis(config, l1StartBlock)
->>>>>>> f8143c8c
 	if err != nil {
 		return nil, err
 	}
@@ -76,66 +49,6 @@
 	} else if hasDevAccounts != config.FundDevAccounts {
 		return nil, fmt.Errorf("deploy config mismatch with allocs. Deploy config fundDevAccounts: %v, actual allocs: %v", config.FundDevAccounts, hasDevAccounts)
 	}
-<<<<<<< HEAD
-
-	// Set up the implementations that contain immutables
-	deployResults, err := immutables.Deploy(immutableConfig)
-	if err != nil {
-		return nil, err
-	}
-	for name, predeploy := range predeploys.Predeploys {
-		if predeploy.Enabled != nil && !predeploy.Enabled(config) {
-			log.Warn("Skipping disabled predeploy.", "name", name, "address", predeploy.Address)
-			continue
-		}
-
-		codeAddr := predeploy.Address
-		switch name {
-		case "Permit2":
-			deployerAddressBytes, err := bindings.GetDeployerAddress(name)
-			if err != nil {
-				return nil, err
-			}
-			deployerAddress := common.BytesToAddress(deployerAddressBytes)
-			predeploys := map[string]*common.Address{
-				"DeterministicDeploymentProxy": &deployerAddress,
-			}
-			backend, err := deployer.NewL2BackendWithChainIDAndPredeploys(
-				new(big.Int).SetUint64(config.L2ChainID),
-				predeploys,
-			)
-			if err != nil {
-				return nil, err
-			}
-			deployedBin, err := deployer.DeployWithDeterministicDeployer(backend, name)
-			if err != nil {
-				return nil, err
-			}
-			deployResults[name] = deployedBin
-			fallthrough
-		case "MultiCall3", "Create2Deployer", "Safe_v130",
-			"SafeL2_v130", "MultiSendCallOnly_v130", "SafeSingletonFactory",
-			"DeterministicDeploymentProxy", "MultiSend_v130", "SenderCreator", "EntryPoint":
-			db.CreateAccount(codeAddr)
-		default:
-			if !predeploy.ProxyDisabled {
-				codeAddr, err = AddressToCodeNamespace(predeploy.Address)
-				if err != nil {
-					return nil, fmt.Errorf("error converting to code namespace: %w", err)
-				}
-				db.CreateAccount(codeAddr)
-				db.SetState(predeploy.Address, ImplementationSlot, eth.AddressAsLeftPaddedHash(codeAddr))
-				log.Info("Set proxy", "name", name, "address", predeploy.Address, "implementation", codeAddr)
-			}
-		}
-
-		if predeploy.ProxyDisabled && db.Exist(predeploy.Address) {
-			db.DeleteState(predeploy.Address, AdminSlot)
-		}
-
-		if err := setupPredeploy(db, deployResults, storage, name, predeploy.Address, codeAddr); err != nil {
-			return nil, err
-=======
 	// sanity check the permit2 immutable, to verify we using the allocs for the right chain.
 	if permit2 := genspec.Alloc[predeploys.Permit2Addr].Code; len(permit2) != 0 {
 		if len(permit2) < 6945+32 {
@@ -173,7 +86,6 @@
 		key, err := wallet.PrivateKey(account(fmt.Sprintf("m/44'/60'/0'/0/%d", i)))
 		if err != nil {
 			return false, err
->>>>>>> f8143c8c
 		}
 		addr := crypto.PubkeyToAddress(key.PublicKey)
 		if _, ok := allocs[addr]; ok {
@@ -183,12 +95,18 @@
 	return false, nil
 }
 
-<<<<<<< HEAD
-	if err := PerformUpgradeTxs(db); err != nil {
-		return nil, fmt.Errorf("failed to perform upgrade txs: %w", err)
+func LoadForgeAllocs(allocsPath string) (*ForgeAllocs, error) {
+	path := filepath.Join(allocsPath)
+	f, err := os.OpenFile(path, os.O_RDONLY, 0644)
+	if err != nil {
+		return nil, fmt.Errorf("failed to open forge allocs %q: %w", path, err)
 	}
-
-	return db.Genesis(), nil
+	defer f.Close()
+	var out ForgeAllocs
+	if err := json.NewDecoder(f).Decode(&out); err != nil {
+		return nil, fmt.Errorf("failed to json-decode forge allocs %q: %w", path, err)
+	}
+	return &out, nil
 }
 
 func PerformUpgradeTxs(db *state.MemoryStateDB) error {
@@ -205,18 +123,4 @@
 		return fmt.Errorf("failed to apply ecotone upgrade txs: %w", err)
 	}
 	return nil
-=======
-func LoadForgeAllocs(allocsPath string) (*ForgeAllocs, error) {
-	path := filepath.Join(allocsPath)
-	f, err := os.OpenFile(path, os.O_RDONLY, 0644)
-	if err != nil {
-		return nil, fmt.Errorf("failed to open forge allocs %q: %w", path, err)
-	}
-	defer f.Close()
-	var out ForgeAllocs
-	if err := json.NewDecoder(f).Decode(&out); err != nil {
-		return nil, fmt.Errorf("failed to json-decode forge allocs %q: %w", path, err)
-	}
-	return &out, nil
->>>>>>> f8143c8c
 }