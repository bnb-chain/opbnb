package genesis

import (
	"errors"
	"fmt"
	"math/big"
	"time"

	"github.com/ethereum-optimism/optimism/op-service/predeploys"
	"github.com/ethereum/go-ethereum/common"
	"github.com/ethereum/go-ethereum/common/hexutil"
	"github.com/ethereum/go-ethereum/core"
	"github.com/ethereum/go-ethereum/core/types"
	"github.com/ethereum/go-ethereum/crypto"
	"github.com/ethereum/go-ethereum/params"
)

// defaultGasLimit represents the default gas limit for a genesis block.
const defaultGasLimit = 30_000_000

// BedrockTransitionBlockExtraData represents the default extra data for the bedrock transition block.
var BedrockTransitionBlockExtraData = []byte("BEDROCK")

// NewL2Genesis will create a new L2 genesis
func NewL2Genesis(config *DeployConfig, block *types.Block) (*core.Genesis, error) {
	if config.L2ChainID == 0 {
		return nil, errors.New("must define L2 ChainID")
	}

	eip1559Denom := config.EIP1559Denominator
	if eip1559Denom == 0 {
		eip1559Denom = 50
	}
	eip1559DenomCanyon := config.EIP1559DenominatorCanyon
	if eip1559DenomCanyon == 0 {
		eip1559DenomCanyon = 250
	}
	eip1559Elasticity := config.EIP1559Elasticity
	if eip1559Elasticity == 0 {
		eip1559Elasticity = 10
	}

	optimismChainConfig := params.ChainConfig{
		ChainID:                       new(big.Int).SetUint64(config.L2ChainID),
		HomesteadBlock:                big.NewInt(0),
		DAOForkBlock:                  nil,
		DAOForkSupport:                false,
		EIP150Block:                   big.NewInt(0),
		EIP155Block:                   big.NewInt(0),
		EIP158Block:                   big.NewInt(0),
		ByzantiumBlock:                big.NewInt(0),
		ConstantinopleBlock:           big.NewInt(0),
		PetersburgBlock:               big.NewInt(0),
		IstanbulBlock:                 big.NewInt(0),
		MuirGlacierBlock:              big.NewInt(0),
		BerlinBlock:                   big.NewInt(0),
		LondonBlock:                   big.NewInt(0),
		ArrowGlacierBlock:             big.NewInt(0),
		GrayGlacierBlock:              big.NewInt(0),
		MergeNetsplitBlock:            big.NewInt(0),
		TerminalTotalDifficulty:       big.NewInt(0),
		TerminalTotalDifficultyPassed: true,
		BedrockBlock:                  new(big.Int).SetUint64(uint64(config.L2GenesisBlockNumber)),
		RegolithTime:                  config.RegolithTime(block.Time()),
		CanyonTime:                    config.CanyonTime(block.Time()),
		ShanghaiTime:                  config.CanyonTime(block.Time()),
		CancunTime:                    config.EcotoneTime(block.Time()),
		EcotoneTime:                   config.EcotoneTime(block.Time()),
<<<<<<< HEAD
		InteropTime:                   config.InteropTime(block.Time()),
		Fermat:                        config.Fermat,
		HaberTime:                     config.HaberTime(block.Time()),
=======
		FjordTime:                     config.FjordTime(block.Time()),
		InteropTime:                   config.InteropTime(block.Time()),
>>>>>>> f8143c8c
		Optimism: &params.OptimismConfig{
			EIP1559Denominator:       eip1559Denom,
			EIP1559Elasticity:        eip1559Elasticity,
			EIP1559DenominatorCanyon: eip1559DenomCanyon,
		},
	}

	gasLimit := config.L2GenesisBlockGasLimit
	if gasLimit == 0 {
		gasLimit = defaultGasLimit
	}
	baseFee := config.L2GenesisBlockBaseFeePerGas
	if baseFee == nil {
		baseFee = newHexBig(params.InitialBaseFee)
	}
	difficulty := config.L2GenesisBlockDifficulty
	if difficulty == nil {
		difficulty = newHexBig(0)
	}

	extraData := config.L2GenesisBlockExtraData
	if extraData == nil {
		// L2GenesisBlockExtraData is optional, so use a default value when nil
		extraData = BedrockTransitionBlockExtraData
	}
	// Ensure that the extradata is valid
	if size := len(extraData); size > 32 {
		return nil, fmt.Errorf("transition block extradata too long: %d", size)
	}

	genesis := &core.Genesis{
		Config:     &optimismChainConfig,
		Nonce:      uint64(config.L2GenesisBlockNonce),
		Timestamp:  block.Time(),
		ExtraData:  extraData,
		GasLimit:   uint64(gasLimit),
		Difficulty: difficulty.ToInt(),
		Mixhash:    config.L2GenesisBlockMixHash,
		Coinbase:   predeploys.SequencerFeeVaultAddr,
		Number:     uint64(config.L2GenesisBlockNumber),
		GasUsed:    uint64(config.L2GenesisBlockGasUsed),
		ParentHash: config.L2GenesisBlockParentHash,
		BaseFee:    baseFee.ToInt(),
<<<<<<< HEAD
		Alloc:      map[common.Address]core.GenesisAccount{},
=======
		Alloc:      map[common.Address]types.Account{},
>>>>>>> f8143c8c
	}

	if optimismChainConfig.IsEcotone(genesis.Timestamp) {
		genesis.BlobGasUsed = u64ptr(0)
		genesis.ExcessBlobGas = u64ptr(0)
	}

	return genesis, nil
}

// NewL1Genesis will create a new L1 genesis config
func NewL1Genesis(config *DeployConfig) (*core.Genesis, error) {
	if config.L1ChainID == 0 {
		return nil, errors.New("must define L1 ChainID")
	}

	chainConfig := params.ChainConfig{
		ChainID:             uint642Big(config.L1ChainID),
		HomesteadBlock:      big.NewInt(0),
		DAOForkBlock:        nil,
		DAOForkSupport:      false,
		EIP150Block:         big.NewInt(0),
		EIP155Block:         big.NewInt(0),
		EIP158Block:         big.NewInt(0),
		ByzantiumBlock:      big.NewInt(0),
		ConstantinopleBlock: big.NewInt(0),
		PetersburgBlock:     big.NewInt(0),
		IstanbulBlock:       big.NewInt(0),
		MuirGlacierBlock:    big.NewInt(0),
		BerlinBlock:         big.NewInt(0),
		LondonBlock:         big.NewInt(0),
		ArrowGlacierBlock:   big.NewInt(0),
		GrayGlacierBlock:    big.NewInt(0),
		ShanghaiTime:        nil,
		CancunTime:          nil,
	}

	extraData := make([]byte, 0)
	if config.L1UseClique {
		// warning: clique has an overly strict block header timestamp check against the system wallclock,
		// causing blocks to get scheduled as "future block" and not get mined instantly when produced.
		chainConfig.Clique = &params.CliqueConfig{
			Period: config.L1BlockTime,
			Epoch:  30000,
		}
		extraData = append(append(make([]byte, 32), config.CliqueSignerAddress[:]...), make([]byte, crypto.SignatureLength)...)
	} else {
		chainConfig.MergeNetsplitBlock = big.NewInt(0)
		chainConfig.TerminalTotalDifficulty = big.NewInt(0)
		chainConfig.TerminalTotalDifficultyPassed = true
		chainConfig.ShanghaiTime = u64ptr(0)
		chainConfig.CancunTime = u64ptr(0)
	}

	gasLimit := config.L1GenesisBlockGasLimit
	if gasLimit == 0 {
		gasLimit = defaultGasLimit
	}
	baseFee := config.L1GenesisBlockBaseFeePerGas
	if baseFee == nil {
		baseFee = newHexBig(params.InitialBaseFee)
	}
	difficulty := config.L1GenesisBlockDifficulty
	if difficulty == nil {
		difficulty = newHexBig(1)
	}
	timestamp := config.L1GenesisBlockTimestamp
	if timestamp == 0 {
		timestamp = hexutil.Uint64(time.Now().Unix())
	}
	if !config.L1UseClique && config.L1CancunTimeOffset != nil {
		cancunTime := uint64(timestamp) + uint64(*config.L1CancunTimeOffset)
		chainConfig.CancunTime = &cancunTime
	}

	return &core.Genesis{
		Config:     &chainConfig,
		Nonce:      uint64(config.L1GenesisBlockNonce),
		Timestamp:  uint64(timestamp),
		ExtraData:  extraData,
		GasLimit:   uint64(gasLimit),
		Difficulty: difficulty.ToInt(),
		Mixhash:    config.L1GenesisBlockMixHash,
		Coinbase:   config.L1GenesisBlockCoinbase,
		Number:     uint64(config.L1GenesisBlockNumber),
		GasUsed:    uint64(config.L1GenesisBlockGasUsed),
		ParentHash: config.L1GenesisBlockParentHash,
		BaseFee:    baseFee.ToInt(),
		Alloc:      map[common.Address]types.Account{},
	}, nil
}

func u64ptr(n uint64) *uint64 {
	return &n
}<|MERGE_RESOLUTION|>--- conflicted
+++ resolved
@@ -66,14 +66,8 @@
 		ShanghaiTime:                  config.CanyonTime(block.Time()),
 		CancunTime:                    config.EcotoneTime(block.Time()),
 		EcotoneTime:                   config.EcotoneTime(block.Time()),
-<<<<<<< HEAD
-		InteropTime:                   config.InteropTime(block.Time()),
-		Fermat:                        config.Fermat,
-		HaberTime:                     config.HaberTime(block.Time()),
-=======
 		FjordTime:                     config.FjordTime(block.Time()),
 		InteropTime:                   config.InteropTime(block.Time()),
->>>>>>> f8143c8c
 		Optimism: &params.OptimismConfig{
 			EIP1559Denominator:       eip1559Denom,
 			EIP1559Elasticity:        eip1559Elasticity,
@@ -117,11 +111,7 @@
 		GasUsed:    uint64(config.L2GenesisBlockGasUsed),
 		ParentHash: config.L2GenesisBlockParentHash,
 		BaseFee:    baseFee.ToInt(),
-<<<<<<< HEAD
-		Alloc:      map[common.Address]core.GenesisAccount{},
-=======
 		Alloc:      map[common.Address]types.Account{},
->>>>>>> f8143c8c
 	}
 
 	if optimismChainConfig.IsEcotone(genesis.Timestamp) {
