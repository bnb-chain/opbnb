# L2 Execution Engine

<!-- START doctoc generated TOC please keep comment here to allow auto update -->
<!-- DON'T EDIT THIS SECTION, INSTEAD RE-RUN doctoc TO UPDATE -->
**Table of Contents**

- [Deposited transaction processing](#deposited-transaction-processing)
  - [Deposited transaction boundaries](#deposited-transaction-boundaries)
- [Fees](#fees)
  - [Fee Vaults](#fee-vaults)
  - [Priority fees (Sequencer Fee Vault)](#priority-fees-sequencer-fee-vault)
  - [Base fees (Base Fee Vault)](#base-fees-base-fee-vault)
  - [L1-Cost fees (L1 Fee Vault)](#l1-cost-fees-l1-fee-vault)
- [Engine API](#engine-api)
  - [`engine_forkchoiceUpdatedV2`](#engine_forkchoiceupdatedv2)
    - [Extended PayloadAttributesV1](#extended-payloadattributesv1)
  - [`engine_newPayloadV2`](#engine_newpayloadv2)
  - [`engine_getPayloadV2`](#engine_getpayloadv2)
  - [`engine_signalSuperchainV1`](#engine_signalsuperchainv1)
- [Networking](#networking)
- [Sync](#sync)
  - [Happy-path sync](#happy-path-sync)
  - [Worst-case sync](#worst-case-sync)

<!-- END doctoc generated TOC please keep comment here to allow auto update -->

This document outlines the modifications, configuration and usage of a L1 execution engine for L2.

## Deposited transaction processing

The Engine interfaces abstract away transaction types with [EIP-2718][eip-2718].

To support rollup functionality, processing of a new Deposit [`TransactionType`][eip-2718-transactions]
is implemented by the engine, see the [deposits specification][deposit-spec].

This type of transaction can mint L2 ETH, run EVM,
and introduce L1 information to enshrined contracts in the execution state.

[deposit-spec]: deposits.md

### Deposited transaction boundaries

Transactions cannot be blindly trusted, trust is established through authentication.
Unlike other transaction types deposits are not authenticated by a signature:
the rollup node authenticates them, outside of the engine.

To process deposited transactions safely, the deposits MUST be authenticated first:

- Ingest directly through trusted Engine API
- Part of sync towards a trusted block hash (trusted through previous Engine API instruction)

Deposited transactions MUST never be consumed from the transaction pool.
*The transaction pool can be disabled in a deposits-only rollup*

## Fees

Sequenced transactions (i.e. not applicable to deposits) are charged with 3 types of fees:
priority fees, base fees, and L1-cost fees.

### Fee Vaults

The three types of fees are collected in 3 distinct L2 fee-vault deployments for accounting purposes:
fee payments are not registered as internal EVM calls, and thus distinguished better this way.

These are hardcoded addresses, pointing at pre-deployed proxy contracts.
The proxies are backed by vault contract deployments, based on `FeeVault`, to route vault funds to L1 securely.

| Vault Name          | Predeploy                                                |
|---------------------|----------------------------------------------------------|
| Sequencer Fee Vault | [`SequencerFeeVault`](./predeploys.md#SequencerFeeVault) |
| Base Fee Vault      | [`BaseFeeVault`](./predeploys.md#BaseFeeVault)           |
| L1 Fee Vault        | [`L1FeeVault`](./predeploys.md#L1FeeVault)               |

### Priority fees (Sequencer Fee Vault)

Priority fees follow the [eip-1559] specification, and are collected by the fee-recipient of the L2 block.
The block fee-recipient (a.k.a. coinbase address) is set to the Sequencer Fee Vault address.

### Base fees (Base Fee Vault)

Base fees largely follow the [eip-1559] specification, with the exception that base fees are not burned,
but add up to the Base Fee Vault ETH account balance.

### L1-Cost fees (L1 Fee Vault)

The protocol funds batch-submission of sequenced L2 transactions by charging L2 users an additional fee
based on the estimated batch-submission costs.
This fee is charged from the L2 transaction-sender ETH balance, and collected into the L1 Fee Vault.

The exact L1 cost function to determine the L1-cost fee component of a L2 transaction is calculated as:
`(rollupDataGas + l1FeeOverhead) * l1Basefee * l1FeeScalar / 1000000`
(big-int computation, result in Wei and `uint256` range)
Where:

- `rollupDataGas` is determined from the *full* encoded transaction
  (standard EIP-2718 transaction encoding, including signature fields):
  - Before Regolith fork: `rollupDataGas = zeroes * 4 + (ones + 68) * 16`
    - The addition of `68` non-zero bytes is a remnant of a pre-Bedrock L1-cost accounting function,
       which accounted for the worst-case non-zero bytes addition to complement unsigned transactions, unlike Bedrock.
  - With Regolith fork: `rollupDataGas = zeroes * 4 + ones * 16`
- `l1FeeOverhead` is the Gas Price Oracle `overhead` value.
- `l1FeeScalar` is the Gas Price Oracle `scalar` value.
- `l1Basefee` is the L1 Base fee of the latest L1 origin registered in the L2 chain.

Note that the `rollupDataGas` uses the same byte cost accounting as defined in [eip-2028],
except the full L2 transaction now counts towards the bytes charged in the L1 calldata.
This behavior matches pre-Bedrock L1-cost estimation of L2 transactions.

Compression, batching, and intrinsic gas costs of the batch transactions are accounted for by the protocol
with the Gas Price Oracle `overhead` and `scalar` parameters.

The Gas Price Oracle `l1FeeOverhead` and `l1FeeScalar`, as well as the `l1Basefee` of the L1 origin,
can be accessed in two interchangeable ways:

- read from the deposited L1 attributes (`l1FeeOverhead`, `l1FeeScalar`, `basefee`) of the current L2 block
- read from the L1 Block Info contract (`0x4200000000000000000000000000000000000015`)
  - using the respective solidity `uint256`-getter functions (`l1FeeOverhead`, `l1FeeScalar`, `basefee`)
  - using direct storage-reads:
    - L1 basefee as big-endian `uint256` in slot `1`
    - Overhead as big-endian `uint256` in slot `5`
    - Scalar as big-endian `uint256` in slot `6`

## Engine API

<!--
*Note: the [Engine API][l1-api-spec] is in alpha, `v1.0.0-alpha.5`.
There may be subtle tweaks, beta starts in a few weeks*
-->

### `engine_forkchoiceUpdatedV2`

This updates which L2 blocks the engine considers to be canonical (`forkchoiceState` argument),
and optionally initiates block production (`payloadAttributes` argument).

Within the rollup, the types of forkchoice updates translate as:

- `headBlockHash`: block hash of the head of the canonical chain. Labeled `"unsafe"` in user JSON-RPC.
   Nodes may apply L2 blocks out of band ahead of time, and then reorg when L1 data conflicts.
- `safeBlockHash`: block hash of the canonical chain, derived from L1 data, unlikely to reorg.
- `finalizedBlockHash`: irreversible block hash, matches lower boundary of the dispute period.

To support rollup functionality, one backwards-compatible change is introduced
to [`engine_forkchoiceUpdatedV2`][engine_forkchoiceUpdatedV2]: the extended `PayloadAttributesV1`

#### Extended PayloadAttributesV1

[`PayloadAttributesV1`][PayloadAttributesV1] is extended to:

```js
PayloadAttributesV1: {
    timestamp: QUANTITY
    random: DATA (32 bytes)
    suggestedFeeRecipient: DATA (20 bytes)
    transactions: array of DATA
    noTxPool: bool
    gasLimit: QUANTITY or null
}
```

The type notation used here refers to the [HEX value encoding] used by the [Ethereum JSON-RPC API
specification][JSON-RPC-API], as this structure will need to be sent over JSON-RPC. `array` refers
to a JSON array.

Each item of the `transactions` array is a byte list encoding a transaction: `TransactionType ||
TransactionPayload` or `LegacyTransaction`, as defined in [EIP-2718][eip-2718].
This is equivalent to the `transactions` field in [`ExecutionPayloadV1`][ExecutionPayloadV1]

The `transactions` field is optional:

- If empty or missing: no changes to engine behavior. The sequencers will (if enabled) build a block
  by consuming transactions from the transaction pool.
- If present and non-empty: the payload MUST be produced starting with this exact list of transactions.
  The [rollup driver][rollup-driver] determines the transaction list based on deterministic L1 inputs.

The `noTxPool` is optional as well, and extends the `transactions` meaning:

- If `false`, the execution engine is free to pack additional transactions from external sources like the tx pool
  into the payload, after any of the `transactions`. This is the default behavior a L1 node implements.
- If `true`, the execution engine must not change anything about the given list of `transactions`.

If the `transactions` field is present, the engine must execute the transactions in order and return `STATUS_INVALID`
if there is an error processing the transactions. It must return `STATUS_VALID` if all of the transactions could
be executed without error. **Note**: The state transition rules have been modified such that deposits will never fail
so if `engine_forkchoiceUpdatedV2` returns `STATUS_INVALID` it is because a batched transaction is invalid.

The `gasLimit` is optional w.r.t. compatibility with L1, but required when used as rollup.
This field overrides the gas limit used during block-building.
If not specified as rollup, a `STATUS_INVALID` is returned.

[rollup-driver]: rollup-node.md

### `engine_newPayloadV2`

No modifications to [`engine_newPayloadV2`][engine_newPayloadV2].
Applies a L2 block to the engine state.

### `engine_getPayloadV2`

No modifications to [`engine_getPayloadV2`][engine_getPayloadV2].
Retrieves a payload by ID, prepared by `engine_forkchoiceUpdatedV2` when called with `payloadAttributes`.

### `engine_signalSuperchainV1`

Optional extension to the Engine API. Signals superchain information to the Engine:
V1 signals which protocol version is recommended and required.

Types:

```javascript
SuperchainSignal: {
    recommended: ProtocolVersion
    required: ProtocolVersion
}
```

`ProtocolVersion`: encoded for RPC as defined in
[Protocol Version format specification](./superchain-upgrades.md#protocol-version-format).

Parameters:

- `signal`: `SuperchainSignal`, the signaled superchain information.

Returns:

- `ProtocolVersion`: the latest supported OP-Stack protocol version of the execution engine.

The execution engine SHOULD warn the user when the recommended version is newer than
the current version supported by the execution engine.

The execution engine SHOULD take safety precautions if it does not meet the required protocol version.
This may include halting the engine, with consent of the execution engine operator.

## Networking

The execution engine can acquire all data through the rollup node, as derived from L1:
*P2P networking is strictly optional.*

However, to not bottleneck on L1 data retrieval speed, the P2P network functionality SHOULD be enabled, serving:

- Peer discovery ([Disc v5][discv5])
- [`eth/66`][eth66]:
  - Transaction pool (consumed by sequencer nodes)
  - State sync (happy-path for fast trustless db replication)
  - Historical block header and body retrieval
  - *New blocks are acquired through the consensus layer instead (rollup node)*

No modifications to L1 network functionality are required, except configuration:

- [`networkID`][network-id]: Distinguishes the L2 network from L1 and testnets.
  Equal to the [`chainID`][chain-id] of the rollup network.
- Activate Merge fork: Enables Engine API and disables propagation of blocks,
  as block headers cannot be authenticated without consensus layer.
- Bootnode list: DiscV5 is a shared network,
  [bootstrap][discv5-rationale] is faster through connecting with L2 nodes first.

[discv5]: https://github.com/ethereum/devp2p/blob/master/discv5/discv5.md
[eth66]: https://github.com/ethereum/devp2p/blob/master/caps/eth.md
[network-id]: https://github.com/ethereum/devp2p/blob/master/caps/eth.md#status-0x00
[chain-id]: https://github.com/ethereum/EIPs/blob/master/EIPS/eip-155.md
[discv5-rationale]: https://github.com/ethereum/devp2p/blob/master/discv5/discv5-rationale.md

## Sync

The execution engine can operate sync in different ways:

- Happy-path: rollup node informs engine of the desired chain head as determined by L1, completes through engine P2P.
- Worst-case: rollup node detects stalled engine, completes sync purely from L1 data, no peers required.

The happy-path is more suitable to bring new nodes online quickly,
as the engine implementation can sync state faster through methods like [snap-sync][snap-sync].

[snap-sync]: https://github.com/ethereum/devp2p/blob/master/caps/snap.md

### Happy-path sync

1. The rollup node informs the engine of the L2 chain head, unconditionally (part of regular node operation):
<<<<<<< HEAD
   - [`engine_newPayloadV1`][engine_newPayloadV1] is called with latest L2 block received from P2P.
   - [`engine_forkchoiceUpdatedV1`][engine_forkchoiceUpdatedV1] is called with the current
=======
   - [`engine_newPayloadV2`][engine_newPayloadV2] is called with latest L2 block received from P2P.
   - [`engine_forkchoiceUpdatedV2`][engine_forkchoiceUpdatedV2] is called with the current
>>>>>>> 96a24cc3
     `unsafe`/`safe`/`finalized` L2 block hashes.
2. The engine requests headers from peers, in reverse till the parent hash matches the local chain
3. The engine catches up:
    a) A form of state sync is activated towards the finalized or head block hash
    b) A form of block sync pulls block bodies and processes towards head block hash

The exact P2P based sync is out of scope for the L2 specification:
the operation within the engine is the exact same as with L1 (although with an EVM that supports deposits).

### Worst-case sync

1. Engine is out of sync, not peered and/or stalled due other reasons.
2. The rollup node maintains latest head from engine (poll `eth_getBlockByNumber` and/or maintain a header subscription)
3. The rollup node activates sync if the engine is out of sync but not syncing through P2P (`eth_syncing`)
4. The rollup node inserts blocks, derived from L1, one by one, potentially adapting to L1 reorg(s),
   as outlined in the [rollup node spec] (`engine_forkchoiceUpdatedV2`, `engine_newPayloadV2`)

[rollup node spec]: rollup-node.md

[eip-1559]: https://eips.ethereum.org/EIPS/eip-1559
[eip-2028]: https://eips.ethereum.org/EIPS/eip-2028
[eip-2718]: https://eips.ethereum.org/EIPS/eip-2718
[eip-2718-transactions]: https://eips.ethereum.org/EIPS/eip-2718#transactions
[exec-api-data]: https://github.com/ethereum/execution-apis/blob/769c53c94c4e487337ad0edea9ee0dce49c79bfa/src/engine/specification.md#structures
[l1-api-spec]: https://github.com/ethereum/execution-apis/blob/769c53c94c4e487337ad0edea9ee0dce49c79bfa/src/engine/specification.md
[PayloadAttributesV1]: https://github.com/ethereum/execution-apis/blob/769c53c94c4e487337ad0edea9ee0dce49c79bfa/src/engine/specification.md#PayloadAttributesV1
[ExecutionPayloadV1]: https://github.com/ethereum/execution-apis/blob/769c53c94c4e487337ad0edea9ee0dce49c79bfa/src/engine/specification.md#ExecutionPayloadV1
[engine_forkchoiceUpdatedV2]: https://github.com/ethereum/execution-apis/blob/584905270d8ad665718058060267061ecfd79ca5/src/engine/shanghai.md#engine_forkchoiceupdatedv2
[engine_newPayloadV2]: https://github.com/ethereum/execution-apis/blob/584905270d8ad665718058060267061ecfd79ca5/src/engine/shanghai.md#engine_newpayloadv2
[engine_getPayloadV2]: https://github.com/ethereum/execution-apis/blob/584905270d8ad665718058060267061ecfd79ca5/src/engine/shanghai.md#engine_getpayloadv2
[HEX value encoding]: https://eth.wiki/json-rpc/API#hex-value-encoding
[JSON-RPC-API]: https://github.com/ethereum/execution-apis<|MERGE_RESOLUTION|>--- conflicted
+++ resolved
@@ -274,13 +274,8 @@
 ### Happy-path sync
 
 1. The rollup node informs the engine of the L2 chain head, unconditionally (part of regular node operation):
-<<<<<<< HEAD
-   - [`engine_newPayloadV1`][engine_newPayloadV1] is called with latest L2 block received from P2P.
-   - [`engine_forkchoiceUpdatedV1`][engine_forkchoiceUpdatedV1] is called with the current
-=======
    - [`engine_newPayloadV2`][engine_newPayloadV2] is called with latest L2 block received from P2P.
    - [`engine_forkchoiceUpdatedV2`][engine_forkchoiceUpdatedV2] is called with the current
->>>>>>> 96a24cc3
      `unsafe`/`safe`/`finalized` L2 block hashes.
 2. The engine requests headers from peers, in reverse till the parent hash matches the local chain
 3. The engine catches up:
