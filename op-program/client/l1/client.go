--- conflicted
+++ resolved
@@ -81,11 +81,10 @@
 	return info, txs, nil
 }
 
-<<<<<<< HEAD
+func (o *OracleL1Client) GoOrUpdatePreFetchReceipts(ctx context.Context, l1StartBlock uint64) error {
+	return o.oracle.GoOrUpdatePreFetchReceipts(ctx, l1StartBlock)
+}
+
 func (o *OracleL1Client) CachePayloadByHash(payload *eth.ExecutionPayload) bool {
 	return true
-=======
-func (o *OracleL1Client) GoOrUpdatePreFetchReceipts(ctx context.Context, l1StartBlock uint64) error {
-	return o.oracle.GoOrUpdatePreFetchReceipts(ctx, l1StartBlock)
->>>>>>> 44751a60
 }