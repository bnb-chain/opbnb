package l1

import (
<<<<<<< HEAD
	"context"
=======
>>>>>>> f8143c8c
	"encoding/binary"
	"fmt"

	"github.com/ethereum/go-ethereum/common"
	"github.com/ethereum/go-ethereum/core/types"
	"github.com/ethereum/go-ethereum/crypto"
	"github.com/ethereum/go-ethereum/params"
	"github.com/ethereum/go-ethereum/rlp"

	preimage "github.com/ethereum-optimism/optimism/op-preimage"
	"github.com/ethereum-optimism/optimism/op-program/client/mpt"
	"github.com/ethereum-optimism/optimism/op-service/eth"
)

type Oracle interface {
	// HeaderByBlockHash retrieves the block header with the given hash.
	HeaderByBlockHash(blockHash common.Hash) eth.BlockInfo

	// TransactionsByBlockHash retrieves the transactions from the block with the given hash.
	TransactionsByBlockHash(blockHash common.Hash) (eth.BlockInfo, types.Transactions)

	// ReceiptsByBlockHash retrieves the receipts from the block with the given hash.
	ReceiptsByBlockHash(blockHash common.Hash) (eth.BlockInfo, types.Receipts)

	// GetBlob retrieves the blob with the given hash.
	GetBlob(ref eth.L1BlockRef, blobHash eth.IndexedBlobHash) *eth.Blob

	// Precompile retrieves the result and success indicator of a precompile call for the given input.
	Precompile(precompileAddress common.Address, input []byte) ([]byte, bool)
<<<<<<< HEAD

	GoOrUpdatePreFetchReceipts(ctx context.Context, block uint64) error
=======
>>>>>>> f8143c8c
}

// PreimageOracle implements Oracle using by interfacing with the pure preimage.Oracle
// to fetch pre-images to decode into the requested data.
type PreimageOracle struct {
	oracle preimage.Oracle
	hint   preimage.Hinter
}

var _ Oracle = (*PreimageOracle)(nil)

func NewPreimageOracle(raw preimage.Oracle, hint preimage.Hinter) *PreimageOracle {
	return &PreimageOracle{
		oracle: raw,
		hint:   hint,
	}
}

func (p *PreimageOracle) headerByBlockHash(blockHash common.Hash) *types.Header {
	p.hint.Hint(BlockHeaderHint(blockHash))
	headerRlp := p.oracle.Get(preimage.Keccak256Key(blockHash))
	var header types.Header
	if err := rlp.DecodeBytes(headerRlp, &header); err != nil {
		panic(fmt.Errorf("invalid block header %s: %w", blockHash, err))
	}
	return &header
}

func (p *PreimageOracle) HeaderByBlockHash(blockHash common.Hash) eth.BlockInfo {
	return eth.HeaderBlockInfo(p.headerByBlockHash(blockHash))
}

func (p *PreimageOracle) TransactionsByBlockHash(blockHash common.Hash) (eth.BlockInfo, types.Transactions) {
	header := p.headerByBlockHash(blockHash)
	p.hint.Hint(TransactionsHint(blockHash))

	opaqueTxs := mpt.ReadTrie(header.TxHash, func(key common.Hash) []byte {
		return p.oracle.Get(preimage.Keccak256Key(key))
	})

	txs, err := eth.DecodeTransactions(opaqueTxs)
	if err != nil {
		panic(fmt.Errorf("failed to decode list of txs: %w", err))
	}

	return eth.HeaderBlockInfo(header), txs
}

func (p *PreimageOracle) ReceiptsByBlockHash(blockHash common.Hash) (eth.BlockInfo, types.Receipts) {
	info, txs := p.TransactionsByBlockHash(blockHash)

	p.hint.Hint(ReceiptsHint(blockHash))

	opaqueReceipts := mpt.ReadTrie(info.ReceiptHash(), func(key common.Hash) []byte {
		return p.oracle.Get(preimage.Keccak256Key(key))
	})

	txHashes := eth.TransactionsToHashes(txs)
	receipts, err := eth.DecodeRawReceipts(eth.ToBlockID(info), opaqueReceipts, txHashes)
	if err != nil {
		panic(fmt.Errorf("bad receipts data for block %s: %w", blockHash, err))
	}

	return info, receipts
}

func (p *PreimageOracle) GetBlob(ref eth.L1BlockRef, blobHash eth.IndexedBlobHash) *eth.Blob {
	// Send a hint for the blob commitment & blob field elements.
	blobReqMeta := make([]byte, 16)
	binary.BigEndian.PutUint64(blobReqMeta[0:8], blobHash.Index)
	binary.BigEndian.PutUint64(blobReqMeta[8:16], ref.Time)
	p.hint.Hint(BlobHint(append(blobHash.Hash[:], blobReqMeta...)))

	commitment := p.oracle.Get(preimage.Sha256Key(blobHash.Hash))

	// Reconstruct the full blob from the 4096 field elements.
	blob := eth.Blob{}
	fieldElemKey := make([]byte, 80)
	copy(fieldElemKey[:48], commitment)
	for i := 0; i < params.BlobTxFieldElementsPerBlob; i++ {
		binary.BigEndian.PutUint64(fieldElemKey[72:], uint64(i))
		fieldElement := p.oracle.Get(preimage.BlobKey(crypto.Keccak256(fieldElemKey)))

		copy(blob[i<<5:(i+1)<<5], fieldElement[:])
	}

	return &blob
}

func (p *PreimageOracle) Precompile(address common.Address, input []byte) ([]byte, bool) {
	hintBytes := append(address.Bytes(), input...)
	p.hint.Hint(PrecompileHint(hintBytes))
	key := preimage.PrecompileKey(crypto.Keccak256Hash(hintBytes))
	result := p.oracle.Get(key)
	if len(result) == 0 { // must contain at least the status code
		panic(fmt.Errorf("unexpected precompile oracle behavior, got result: %x", result))
	}
	return result[1:], result[0] == 1
<<<<<<< HEAD
}

func (p *PreimageOracle) GoOrUpdatePreFetchReceipts(ctx context.Context, block uint64) error {
	// do nothing
	return nil
=======
>>>>>>> f8143c8c
}<|MERGE_RESOLUTION|>--- conflicted
+++ resolved
@@ -1,10 +1,6 @@
 package l1
 
 import (
-<<<<<<< HEAD
-	"context"
-=======
->>>>>>> f8143c8c
 	"encoding/binary"
 	"fmt"
 
@@ -34,11 +30,6 @@
 
 	// Precompile retrieves the result and success indicator of a precompile call for the given input.
 	Precompile(precompileAddress common.Address, input []byte) ([]byte, bool)
-<<<<<<< HEAD
-
-	GoOrUpdatePreFetchReceipts(ctx context.Context, block uint64) error
-=======
->>>>>>> f8143c8c
 }
 
 // PreimageOracle implements Oracle using by interfacing with the pure preimage.Oracle
@@ -137,12 +128,4 @@
 		panic(fmt.Errorf("unexpected precompile oracle behavior, got result: %x", result))
 	}
 	return result[1:], result[0] == 1
-<<<<<<< HEAD
-}
-
-func (p *PreimageOracle) GoOrUpdatePreFetchReceipts(ctx context.Context, block uint64) error {
-	// do nothing
-	return nil
-=======
->>>>>>> f8143c8c
 }