--- conflicted
+++ resolved
@@ -54,19 +54,9 @@
 }
 
 func NewDriver(logger log.Logger, cfg *rollup.Config, l1Source derive.L1Fetcher, l1BlobsSource derive.L1BlobsFetcher, l2Source L2Source, targetBlockNum uint64) *Driver {
-<<<<<<< HEAD
-	engine := derive.NewEngineController(l2Source, logger, metrics.NoopMetrics, cfg,
-		&sync.Config{
-			SyncMode:           sync.CLSync,
-			SkipSyncStartCheck: false,
-			ELTriggerGap:       0,
-		})
-	pipeline := derive.NewDerivationPipeline(logger, cfg, l1Source, l1BlobsSource, plasma.Disabled, l2Source, engine, metrics.NoopMetrics, &sync.Config{}, safedb.Disabled)
-=======
 	engine := derive.NewEngineController(l2Source, logger, metrics.NoopMetrics, cfg, sync.CLSync)
 	attributesHandler := attributes.NewAttributesHandler(logger, cfg, engine, l2Source)
 	pipeline := derive.NewDerivationPipeline(logger, cfg, l1Source, l1BlobsSource, plasma.Disabled, l2Source, engine, metrics.NoopMetrics, &sync.Config{}, safedb.Disabled, NoopFinalizer{}, attributesHandler)
->>>>>>> f8143c8c
 	pipeline.Reset()
 	return &Driver{
 		logger:         logger,
