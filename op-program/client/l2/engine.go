package l2

import (
	"context"
	"errors"
	"fmt"

	"github.com/ethereum-optimism/optimism/op-node/rollup"
	"github.com/ethereum-optimism/optimism/op-node/rollup/derive"
	"github.com/ethereum-optimism/optimism/op-program/client/l2/engineapi"
	"github.com/ethereum-optimism/optimism/op-service/eth"
	"github.com/ethereum-optimism/optimism/op-service/predeploys"
	"github.com/ethereum/go-ethereum/common"
	"github.com/ethereum/go-ethereum/core/types"
	"github.com/ethereum/go-ethereum/log"
)

var ErrNotFound = errors.New("not found")

type OracleEngine struct {
	api       *engineapi.L2EngineAPI
	backend   engineapi.EngineBackend
	rollupCfg *rollup.Config
}

func NewOracleEngine(rollupCfg *rollup.Config, logger log.Logger, backend engineapi.EngineBackend) *OracleEngine {
	engineAPI := engineapi.NewL2EngineAPI(logger, backend, nil)
	return &OracleEngine{
		api:       engineAPI,
		backend:   backend,
		rollupCfg: rollupCfg,
	}
}

func (o *OracleEngine) L2OutputRoot(l2ClaimBlockNum uint64) (eth.Bytes32, error) {
	outBlock := o.backend.GetHeaderByNumber(l2ClaimBlockNum)
	if outBlock == nil {
		return eth.Bytes32{}, fmt.Errorf("failed to get L2 block at %d", l2ClaimBlockNum)
	}
	stateDB, err := o.backend.StateAt(outBlock.Root)
	if err != nil {
		return eth.Bytes32{}, fmt.Errorf("failed to open L2 state db at block %s: %w", outBlock.Hash(), err)
	}
	withdrawalsTrie, err := stateDB.OpenStorageTrie(predeploys.L2ToL1MessagePasserAddr)
	if err != nil {
		return eth.Bytes32{}, fmt.Errorf("withdrawals trie unavailable at block %v: %w", outBlock.Hash(), err)
	}
	return rollup.ComputeL2OutputRootV0(eth.HeaderBlockInfo(outBlock), withdrawalsTrie.Hash())
}

func (o *OracleEngine) GetPayload(ctx context.Context, payloadInfo eth.PayloadInfo) (*eth.ExecutionPayloadEnvelope, error) {
	var res *eth.ExecutionPayloadEnvelope
	var err error
	switch method := o.rollupCfg.GetPayloadVersion(payloadInfo.Timestamp); method {
	case eth.GetPayloadV3:
		res, err = o.api.GetPayloadV3(ctx, payloadInfo.ID)
	case eth.GetPayloadV2:
		res, err = o.api.GetPayloadV2(ctx, payloadInfo.ID)
	default:
		return nil, fmt.Errorf("unsupported GetPayload version: %s", method)
	}
	if err != nil {
		return nil, err
	}
	return res, nil
}

func (o *OracleEngine) ForkchoiceUpdate(ctx context.Context, state *eth.ForkchoiceState, attr *eth.PayloadAttributes) (*eth.ForkchoiceUpdatedResult, error) {
	switch method := o.rollupCfg.ForkchoiceUpdatedVersion(attr); method {
	case eth.FCUV3:
		return o.api.ForkchoiceUpdatedV3(ctx, state, attr)
	case eth.FCUV2:
		return o.api.ForkchoiceUpdatedV2(ctx, state, attr)
	case eth.FCUV1:
		return o.api.ForkchoiceUpdatedV1(ctx, state, attr)
	default:
		return nil, fmt.Errorf("unsupported ForkchoiceUpdated version: %s", method)
	}
}

func (o *OracleEngine) NewPayload(ctx context.Context, payload *eth.ExecutionPayload, parentBeaconBlockRoot *common.Hash) (*eth.PayloadStatusV1, error) {
	switch method := o.rollupCfg.NewPayloadVersion(uint64(payload.Timestamp)); method {
	case eth.NewPayloadV3:
		return o.api.NewPayloadV3(ctx, payload, []common.Hash{}, parentBeaconBlockRoot)
	case eth.NewPayloadV2:
		return o.api.NewPayloadV2(ctx, payload)
	default:
		return nil, fmt.Errorf("unsupported NewPayload version: %s", method)
	}
}

func (o *OracleEngine) PayloadByHash(ctx context.Context, hash common.Hash) (*eth.ExecutionPayloadEnvelope, error) {
	block := o.backend.GetBlockByHash(hash)
	if block == nil {
		return nil, ErrNotFound
	}
	return eth.BlockAsPayloadEnv(block, o.rollupCfg.CanyonTime)
}

func (o *OracleEngine) PayloadByNumber(ctx context.Context, n uint64) (*eth.ExecutionPayloadEnvelope, error) {
	hash := o.backend.GetCanonicalHash(n)
	if hash == (common.Hash{}) {
		return nil, ErrNotFound
	}
	return o.PayloadByHash(ctx, hash)
}

func (o *OracleEngine) L2BlockRefByLabel(ctx context.Context, label eth.BlockLabel) (eth.L2BlockRef, error) {
	var header *types.Header
	switch label {
	case eth.Unsafe:
		header = o.backend.CurrentHeader()
	case eth.Safe:
		header = o.backend.CurrentSafeBlock()
	case eth.Finalized:
		header = o.backend.CurrentFinalBlock()
	default:
		return eth.L2BlockRef{}, fmt.Errorf("unknown label: %v", label)
	}
	if header == nil {
		return eth.L2BlockRef{}, ErrNotFound
	}
	block := o.backend.GetBlockByHash(header.Hash())
	if block == nil {
		return eth.L2BlockRef{}, ErrNotFound
	}
	return derive.L2BlockToBlockRef(o.rollupCfg, block)
}

func (o *OracleEngine) L2BlockRefByHash(ctx context.Context, l2Hash common.Hash) (eth.L2BlockRef, error) {
	block := o.backend.GetBlockByHash(l2Hash)
	if block == nil {
		return eth.L2BlockRef{}, ErrNotFound
	}
	return derive.L2BlockToBlockRef(o.rollupCfg, block)
}

func (o *OracleEngine) L2BlockRefByNumber(ctx context.Context, n uint64) (eth.L2BlockRef, error) {
	hash := o.backend.GetCanonicalHash(n)
	if hash == (common.Hash{}) {
		return eth.L2BlockRef{}, ErrNotFound
	}
	return o.L2BlockRefByHash(ctx, hash)
}

func (o *OracleEngine) SystemConfigByL2Hash(ctx context.Context, hash common.Hash) (eth.SystemConfig, error) {
	payload, err := o.PayloadByHash(ctx, hash)
	if err != nil {
		return eth.SystemConfig{}, err
	}
	return derive.PayloadToSystemConfig(o.rollupCfg, payload.ExecutionPayload)
<<<<<<< HEAD
}

func (o *OracleEngine) CachePayloadByHash(payload *eth.ExecutionPayloadEnvelope) bool {
	return true
=======
>>>>>>> f8143c8c
}<|MERGE_RESOLUTION|>--- conflicted
+++ resolved
@@ -149,11 +149,4 @@
 		return eth.SystemConfig{}, err
 	}
 	return derive.PayloadToSystemConfig(o.rollupCfg, payload.ExecutionPayload)
-<<<<<<< HEAD
-}
-
-func (o *OracleEngine) CachePayloadByHash(payload *eth.ExecutionPayloadEnvelope) bool {
-	return true
-=======
->>>>>>> f8143c8c
 }