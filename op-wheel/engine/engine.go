--- conflicted
+++ resolved
@@ -331,11 +331,7 @@
 	return nil
 }
 
-<<<<<<< HEAD
-// CopyPaylod takes the execution payload at number & applies it via NewPayload to copyTo
-=======
 // CopyPayload takes the execution payload at number & applies it via NewPayload to copyTo
->>>>>>> f8143c8c
 func CopyPayload(ctx context.Context, number uint64, copyFrom client.RPC, copyTo *sources.EngineAPIClient) error {
 	copyHead, err := getBlock(ctx, copyFrom, methodEthGetBlockByNumber, hexutil.EncodeUint64(number))
 	if err != nil {
