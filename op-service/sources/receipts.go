--- conflicted
+++ resolved
@@ -5,38 +5,15 @@
 	"fmt"
 
 	"github.com/ethereum-optimism/optimism/op-service/eth"
-<<<<<<< HEAD
-	"github.com/ethereum-optimism/optimism/op-service/sources/caching"
-=======
->>>>>>> f8143c8c
 	"github.com/ethereum/go-ethereum/common"
 	"github.com/ethereum/go-ethereum/core/types"
 	"github.com/ethereum/go-ethereum/trie"
 )
 
-<<<<<<< HEAD
-type ReceiptsHashPair struct {
-	blockHash common.Hash
-	receipts  types.Receipts
-}
-
-=======
->>>>>>> f8143c8c
 type ReceiptsProvider interface {
 	// FetchReceipts returns a block info and all of the receipts associated with transactions in the block.
 	// It verifies the receipt hash in the block header against the receipt hash of the fetched receipts
 	// to ensure that the execution engine did not fail to return any receipts.
-<<<<<<< HEAD
-	FetchReceipts(ctx context.Context, blockInfo eth.BlockInfo, txHashes []common.Hash, isForPreFetch bool) (types.Receipts, error, bool)
-	GetReceiptsCache() *caching.PreFetchCache[*ReceiptsHashPair]
-}
-
-type InnerReceiptsProvider interface {
-	// FetchReceipts returns a block info and all of the receipts associated with transactions in the block.
-	// It verifies the receipt hash in the block header against the receipt hash of the fetched receipts
-	// to ensure that the execution engine did not fail to return any receipts.
-=======
->>>>>>> f8143c8c
 	FetchReceipts(ctx context.Context, blockInfo eth.BlockInfo, txHashes []common.Hash) (types.Receipts, error)
 }
 
