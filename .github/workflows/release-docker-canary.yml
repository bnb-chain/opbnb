--- conflicted
+++ resolved
@@ -22,10 +22,6 @@
       replica-mon: ${{ steps.packages.outputs.replica-mon }}
       wd-mon: ${{ steps.packages.outputs.wd-mon }}
       canary-docker-tag: ${{ steps.docker-image-name.outputs.canary-docker-tag }}
-<<<<<<< HEAD
-      endpoint-monitor: ${{ steps.packages.outputs.endpoint-monitor }}
-=======
->>>>>>> f8143c8c
 
     steps:
       - name: Check out source code
@@ -183,7 +179,6 @@
 
   replica-mon:
     name: Publish replica-mon Version ${{ needs.canary-publish.outputs.canary-docker-tag }}
-<<<<<<< HEAD
     needs: canary-publish
     if: needs.canary-publish.outputs.replica-mon != ''
     runs-on: ubuntu-latest
@@ -207,33 +202,4 @@
           file: ./ops/docker/Dockerfile.packages
           target: replica-mon
           push: true
-          tags: ethereumoptimism/replica-mon:${{ needs.canary-publish.outputs.canary-docker-tag }}
-
-  endpoint-monitor:
-    name: Publish endpoint-monitor Version ${{ needs.canary-publish.outputs.canary-docker-tag }}
-=======
->>>>>>> f8143c8c
-    needs: canary-publish
-    if: needs.canary-publish.outputs.replica-mon != ''
-    runs-on: ubuntu-latest
-
-    steps:
-      - name: Checkout
-        uses: actions/checkout@v4
-      - name: Set up Docker Buildx
-        uses: docker/setup-buildx-action@v3
-
-      - name: Login to Docker Hub
-        uses: docker/login-action@v3
-        with:
-          username: ${{ secrets.DOCKERHUB_ACCESS_TOKEN_USERNAME }}
-          password: ${{ secrets.DOCKERHUB_ACCESS_TOKEN_SECRET }}
-
-      - name: Build and push
-        uses: docker/build-push-action@v2
-        with:
-          context: .
-          file: ./ops/docker/Dockerfile.packages
-          target: replica-mon
-          push: true
           tags: ethereumoptimism/replica-mon:${{ needs.canary-publish.outputs.canary-docker-tag }}