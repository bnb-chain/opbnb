--- conflicted
+++ resolved
@@ -12,14 +12,8 @@
           stale-issue-message: 'This issue is stale because it has been open 14 days with no activity. Remove stale label or comment or this will be closed in 5 days.'
           close-issue-message: 'The issue is closed due to long inactivity. You can reopen it for further questions or comments.'
           stale-issue-label: 'S-stale'
-<<<<<<< HEAD
-          exempt-pr-labels: exempt-stale
-          days-before-pr-stale: 999
-          days-before-issue-stale: 14
-=======
           exempt-pr-labels: 'S-exempt-stale'
           days-before-issue-stale: 999
           days-before-pr-stale: 14
->>>>>>> f8143c8c
           days-before-close: 5
           repo-token: ${{ secrets.GITHUB_TOKEN }}