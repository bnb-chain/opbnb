name: Release

on:
  push:
    branches:
      - master

# Always wait for previous release to finish before releasing again
concurrency: ${{ github.workflow }}-${{ github.ref }}

jobs:
  release:
    name: Release
    runs-on: ubuntu-latest
    # map the step outputs to job outputs
    outputs:
      fault-detector: ${{ steps.packages.outputs.fault-detector }}
      balance-mon: ${{ steps.packages.outputs.drippie-mon }}
      drippie-mon: ${{ steps.packages.outputs.drippie-mon }}
      wd-mon: ${{ steps.packages.outputs.wd-mon }}
      replica-healthcheck: ${{ steps.packages.outputs.replica-healthcheck }}
      op-exporter: ${{ steps.packages.outputs.op-exporter }}
      endpoint-monitor: ${{ steps.packages.outputs.endpoint-monitor }}

    steps:
      - name: Checkout Repo
        uses: actions/checkout@master
        with:
          # This makes Actions fetch all Git history so that Changesets can generate changelogs with the correct commits
          fetch-depth: 0

      - name: Setup Node.js 16.x
        uses: actions/setup-node@master
        with:
          node-version: 16.x

      - name: Get yarn cache directory path
        id: yarn-cache-dir-path
        run: echo "::set-output name=dir::$(yarn cache dir)"

      - uses: actions/cache@v2
        id: yarn-cache
        with:
          path: ${{ steps.yarn-cache-dir-path.outputs.dir }}
          key: ${{ runner.os }}-yarn-${{ hashFiles('**/yarn.lock') }}
          restore-keys: |
            ${{ runner.os }}-yarn-

      - name: Install Dependencies
        run: yarn --frozen-lockfile

      - name: Install Foundry
        uses: foundry-rs/foundry-toolchain@v1
        with:
          version: nightly

      # Makes a pr to publish the changesets that when
      # merged will publish to npm
      # see https://github.com/changesets/action
      - name: Publish To NPM or Create Release Pull Request
        uses: changesets/action@v1
        id: changesets
        with:
          createGithubReleases: false
          publish: yarn release
        env:
          GITHUB_TOKEN: ${{ secrets.GITHUB_TOKEN }}
          NPM_TOKEN: ${{ secrets.NPM_TOKEN }}

      # Conditional on the release being executed, we unbundle the publishedPackages to specific
      # job outputs
      - name: Get version tags from each published version
        id: packages
        if: steps.changesets.outputs.published == 'true'
        run: |
          node ops/scripts/ci-versions.js ${{ toJSON(steps.changesets.outputs.publishedPackages) }}

<<<<<<< HEAD
  l2geth:
    name: Publish L2Geth Version ${{ needs.release.outputs.l2geth }}
    needs: release
    if: needs.release.outputs.l2geth != ''
    runs-on: ubuntu-latest
    steps:
      - name: Checkout
        uses: actions/checkout@v2

      - name: Login to Docker registry
        run: echo "${{ secrets.GITHUB_TOKEN }}" | docker login ghcr.io -u $ --password-stdin

      - name: Set up Docker Buildx
        uses: docker/setup-buildx-action@v1

      - name: Publish L2Geth
        uses: docker/build-push-action@v2
        with:
          context: .
          file: ./l2geth/Dockerfile
          push: true
          tags: opbnb/l2geth:${{ needs.release.outputs.l2geth }},opbnb/l2geth:latest

  gas-oracle:
    name: Publish Gas Oracle Version ${{ needs.release.outputs.gas-oracle }}
    needs: release
    if: needs.release.outputs.gas-oracle != ''
    runs-on: ubuntu-latest
    steps:
      - name: Checkout
        uses: actions/checkout@v2

      - name: Login to Docker registry
        run: echo "${{ secrets.GITHUB_TOKEN }}" | docker login ghcr.io -u $ --password-stdin

      - name: Set up Docker Buildx
        uses: docker/setup-buildx-action@v1

      - name: Publish Gas Oracle
        uses: docker/build-push-action@v2
        with:
          context: .
          file: ./gas-oracle/Dockerfile
          push: true
          tags: opbnb/gas-oracle:${{ needs.release.outputs.gas-oracle }},opbnb/gas-oracle:latest

  hardhat-node:
    name: Publish Hardhat Node ${{ needs.release.outputs.hardhat-node }}
    needs: release
    if: needs.release.outputs.hardhat-node != ''
    runs-on: ubuntu-latest
    steps:
      - name: Checkout
        uses: actions/checkout@v2

      - name: Login to Docker registry
        run: echo "${{ secrets.GITHUB_TOKEN }}" | docker login ghcr.io -u $ --password-stdin

      - name: Set up Docker Buildx
        uses: docker/setup-buildx-action@v1

      - name: Publish Hardhat Node
        uses: docker/build-push-action@v2
        with:
          context: ./ops/docker/hardhat
          file: ./ops/docker/hardhat/Dockerfile
          push: true
          tags: opbnb/hardhat-node:${{ needs.release.outputs.hardhat-node }},opbnb/hardhat-node:latest

  foundry:
    name: Publish foundry ${{ needs.release.outputs.foundry }}
    needs: release
    if: needs.release.outputs.foundry != ''
    runs-on: ubuntu-latest
    steps:
      - name: Checkout
        uses: actions/checkout@v2

      - name: Login to Docker registry
        run: echo "${{ secrets.GITHUB_TOKEN }}" | docker login ghcr.io -u $ --password-stdin

      - name: Set up Docker Buildx
        uses: docker/setup-buildx-action@v1

      - name: Publish foundry
        uses: docker/build-push-action@v2
        with:
          context: .
          file: ./ops/docker/foundry/Dockerfile
          push: true
          tags: opbnb/foundry:${{ needs.release.outputs.foundry }},opbnb/foundry:latest

  l2geth-exporter:
    name: Publish l2geth-exporter Version ${{ needs.release.outputs.l2geth-exporter}}
    needs: release
    if: needs.release.outputs.l2geth-exporter != ''
    runs-on: ubuntu-latest

    steps:
      - name: Checkout
        uses: actions/checkout@v2
      - name: Set up Docker Buildx
        uses: docker/setup-buildx-action@v1

      - name: Login to Docker registry
        run: echo "${{ secrets.GITHUB_TOKEN }}" | docker login ghcr.io -u $ --password-stdin

      - name: Set build args
        id: build_args
        run: |
          echo ::set-output name=GITDATE::"$(date +%d-%m-%Y)"
          echo ::set-output name=GITVERSION::$(jq -r .version ./l2geth-exporter/package.json)
          echo ::set-output name=GITCOMMIT::"$GITHUB_SHA"

      - name: Build and push
        uses: docker/build-push-action@v2
        with:
          context: .
          file: ./l2geth-exporter/Dockerfile
          push: true
          tags: opbnb/l2geth-exporter:${{ needs.release.outputs.l2geth-exporter }},opbnb/l2geth-exporter:latest
          build-args: |
            GITDATE=${{ steps.build_args.outputs.GITDATE }}
            GITCOMMIT=${{ steps.build_args.outputs.GITCOMMIT }}
            GITVERSION=${{ steps.build_args.outputs.GITVERSION }}

=======
>>>>>>> 95a9d452
  op-exporter:
    name: Publish op-exporter Version ${{ needs.release.outputs.op-exporter}}
    needs: release
    if: needs.release.outputs.op-exporter != ''
    runs-on: ubuntu-latest

    steps:
      - name: Checkout
        uses: actions/checkout@v2
      - name: Set up Docker Buildx
        uses: docker/setup-buildx-action@v1

      - name: Login to Docker registry
        run: echo "${{ secrets.GITHUB_TOKEN }}" | docker login ghcr.io -u $ --password-stdin

      - name: Set build args
        id: build_args
        run: |
          echo ::set-output name=GITDATE::"$(date +%d-%m-%Y)"
          echo ::set-output name=GITVERSION::$(jq -r .version ./op-exporter/package.json)
          echo ::set-output name=GITCOMMIT::"$GITHUB_SHA"

      - name: Build and push
        uses: docker/build-push-action@v2
        with:
          context: .
          file: ./op-exporter/Dockerfile
          push: true
          tags: opbnb/op-exporter:${{ needs.release.outputs.op-exporter }},opbnb/op-exporter:latest
          build-args: |
            GITDATE=${{ steps.build_args.outputs.GITDATE }}
            GITCOMMIT=${{ steps.build_args.outputs.GITCOMMIT }}
            GITVERSION=${{ steps.build_args.outputs.GITVERSION }}

<<<<<<< HEAD
  message-relayer:
    name: Publish Message Relayer Version ${{ needs.release.outputs.message-relayer }}
    needs: release
    if: needs.release.outputs.message-relayer != ''
    runs-on: ubuntu-latest

    steps:
      - name: Checkout
        uses: actions/checkout@v2
      - name: Set up Docker Buildx
        uses: docker/setup-buildx-action@v1

      - name: Login to Docker registry
        run: echo "${{ secrets.GITHUB_TOKEN }}" | docker login ghcr.io -u $ --password-stdin

      - name: Build and push
        uses: docker/build-push-action@v2
        with:
          context: .
          file: ./ops/docker/Dockerfile.packages
          target: message-relayer
          push: true
          tags: opbnb/message-relayer:${{ needs.release.outputs.message-relayer }},opbnb/message-relayer:latest

=======
>>>>>>> 95a9d452
  fault-detector:
    name: Publish Fault Detector Version ${{ needs.release.outputs.fault-detector }}
    needs: release
    if: needs.release.outputs.fault-detector != ''
    runs-on: ubuntu-latest

    steps:
      - name: Checkout
        uses: actions/checkout@v2
      - name: Set up Docker Buildx
        uses: docker/setup-buildx-action@v1

      - name: Login to Docker registry
        run: echo "${{ secrets.GITHUB_TOKEN }}" | docker login ghcr.io -u $ --password-stdin

      - name: Build and push
        uses: docker/build-push-action@v2
        with:
          context: .
          file: ./ops/docker/Dockerfile.packages
          target: fault-detector
          push: true
          tags: opbnb/fault-detector:${{ needs.release.outputs.fault-detector }},opbnb/fault-detector:latest

  wd-mon:
    name: Publish Withdrawal Monitor Version ${{ needs.release.outputs.wd-mon }}
    needs: release
    if: needs.release.outputs.wd-mon != ''
    runs-on: ubuntu-latest

    steps:
      - name: Checkout
        uses: actions/checkout@v2
      - name: Set up Docker Buildx
        uses: docker/setup-buildx-action@v1

      - name: Login to Docker registry
        run: echo "${{ secrets.GITHUB_TOKEN }}" | docker login ghcr.io -u $ --password-stdin

      - name: Build and push
        uses: docker/build-push-action@v2
        with:
          context: .
          file: ./ops/docker/Dockerfile.packages
          target: wd-mon
          push: true
          tags: opbnb/wd-mon:${{ needs.release.outputs.wd-mon }},opbnb/wd-mon:latest

  balance-mon:
    name: Publish Balance Monitor Version ${{ needs.release.outputs.balance-mon }}
    needs: release
    if: needs.release.outputs.balance-mon != ''
    runs-on: ubuntu-latest

    steps:
      - name: Checkout
        uses: actions/checkout@v2
      - name: Set up Docker Buildx
        uses: docker/setup-buildx-action@v1

      - name: Login to Docker registry
        run: echo "${{ secrets.GITHUB_TOKEN }}" | docker login ghcr.io -u $ --password-stdin

      - name: Build and push
        uses: docker/build-push-action@v2
        with:
          context: .
          file: ./ops/docker/Dockerfile.packages
          target: balance-mon
          push: true
          tags: opbnb/balance-mon:${{ needs.release.outputs.balance-mon }},opbnb/balance-mon:latest

  drippie-mon:
    name: Publish Drippie Monitor Version ${{ needs.release.outputs.drippie-mon }}
    needs: release
    if: needs.release.outputs.drippie-mon != ''
    runs-on: ubuntu-latest

    steps:
      - name: Checkout
        uses: actions/checkout@v2
      - name: Set up Docker Buildx
        uses: docker/setup-buildx-action@v1

      - name: Login to Docker registry
        run: echo "${{ secrets.GITHUB_TOKEN }}" | docker login ghcr.io -u $ --password-stdin

      - name: Build and push
        uses: docker/build-push-action@v2
        with:
          context: .
          file: ./ops/docker/Dockerfile.packages
          target: drippie-mon
          push: true
          tags: opbnb/drippie-mon:${{ needs.release.outputs.drippie-mon }},opbnb/drippie-mon:latest

<<<<<<< HEAD
  data-transport-layer:
    name: Publish Data Transport Layer Version ${{ needs.release.outputs.data-transport-layer }}
    needs: release
    if: needs.release.outputs.data-transport-layer != ''
    runs-on: ubuntu-latest

    steps:
      - name: Checkout
        uses: actions/checkout@v2
      - name: Set up Docker Buildx
        uses: docker/setup-buildx-action@v1

      - name: Login to Docker registry
        run: echo "${{ secrets.GITHUB_TOKEN }}" | docker login ghcr.io -u $ --password-stdin

      - name: Build and push
        uses: docker/build-push-action@v2
        with:
          context: .
          file: ./ops/docker/Dockerfile.packages
          target: data-transport-layer
          push: true
          tags: opbnb/data-transport-layer:${{ needs.release.outputs.data-transport-layer }},opbnb/data-transport-layer:latest

  contracts:
    name: Publish Deployer Version ${{ needs.release.outputs.contracts }}
    needs: release
    if: needs.release.outputs.contracts != ''
    runs-on: ubuntu-latest

    steps:
      - name: Checkout
        uses: actions/checkout@v2
      - name: Set up Docker Buildx
        uses: docker/setup-buildx-action@v1

      - name: Login to Docker registry
        run: echo "${{ secrets.GITHUB_TOKEN }}" | docker login ghcr.io -u $ --password-stdin

      - name: Build and push
        uses: docker/build-push-action@v2
        with:
          context: .
          file: ./ops/docker/Dockerfile.packages
          target: deployer
          push: true
          tags: opbnb/deployer:${{ needs.release.outputs.contracts }},opbnb/deployer:latest

  contracts-bedrock:
    name: Publish deployer-bedrock Version ${{ needs.release.outputs.contracts-bedrock }}
    needs: release
    if: needs.release.outputs.contracts != ''
    runs-on: ubuntu-latest

    steps:
      - name: Checkout
        uses: actions/checkout@v2
      - name: Set up Docker Buildx
        uses: docker/setup-buildx-action@v1

      - name: Login to Docker registry
        run: echo "${{ secrets.GITHUB_TOKEN }}" | docker login ghcr.io -u $ --password-stdin

      - name: Build and push
        uses: docker/build-push-action@v2
        with:
          context: .
          file: ./ops/docker/Dockerfile.packages
          target: deployer-bedrock
          push: true
          tags: opbnb/deployer-bedrock:${{ needs.release.outputs.contracts-bedrock }},opbnb/deployer-bedrock:latest

  balance-monitor:
    name: Publish balance-monitor Version ${{ needs.release.outputs.balance-monitor }}
    needs: release
    if: needs.release.outputs.balance-monitor != ''
    runs-on: ubuntu-latest

    steps:
      - name: Checkout
        uses: actions/checkout@v2
      - name: Set up Docker Buildx
        uses: docker/setup-buildx-action@v1

      - name: Login to Docker registry
        run: echo "${{ secrets.GITHUB_TOKEN }}" | docker login ghcr.io -u $ --password-stdin

      - name: Build and push
        uses: docker/build-push-action@v2
        with:
          context: .
          file: ./ops/docker/Dockerfile.packages
          target: balance-monitor
          push: true
          tags: opbnb/balance-monitor:${{ needs.release.outputs.balance-monitor }},opbnb/balance-monitor:latest

  integration_tests:
    name: Publish Integration tests ${{ needs.release.outputs.integration-tests }}
    needs: release
    if: needs.release.outputs.integration-tests != ''
    runs-on: ubuntu-latest

    steps:
      - name: Checkout
        uses: actions/checkout@v2
      - name: Set up Docker Buildx
        uses: docker/setup-buildx-action@v1

      - name: Login to Docker registry
        run: echo "${{ secrets.GITHUB_TOKEN }}" | docker login ghcr.io -u $ --password-stdin

      - name: Build and push
        uses: docker/build-push-action@v2
        with:
          context: .
          file: ./ops/docker/Dockerfile.packages
          target: integration-tests
          push: true
          tags: opbnb/integration-tests:${{ needs.release.outputs.integration-tests }},opbnb/integration-tests:latest

=======
>>>>>>> 95a9d452
  replica-healthcheck:
    name: Publish Replica Healthcheck Version ${{ needs.release.outputs.replica-healthcheck }}
    needs: release
    if: needs.release.outputs.replica-healthcheck != ''
    runs-on: ubuntu-latest

    steps:
      - name: Checkout
        uses: actions/checkout@v2
      - name: Set up Docker Buildx
        uses: docker/setup-buildx-action@v1

      - name: Login to Docker registry
        run: echo "${{ secrets.GITHUB_TOKEN }}" | docker login ghcr.io -u $ --password-stdin

      - name: Build and push
        uses: docker/build-push-action@v2
        with:
          context: .
          file: ./ops/docker/Dockerfile.packages
          target: replica-healthcheck
          push: true
          tags: opbnb/replica-healthcheck:${{ needs.release.outputs.replica-healthcheck }},opbnb/replica-healthcheck:latest

<<<<<<< HEAD
  batch-submitter-service:
    name: Publish batch-submitter-service Version ${{ needs.release.outputs.batch-submitter-service }}
    needs: release
    if: needs.release.outputs.batch-submitter-service != ''
    runs-on: ubuntu-latest

    steps:
      - name: Checkout
        uses: actions/checkout@v2
      - name: Set up Docker Buildx
        uses: docker/setup-buildx-action@v1

      - name: Login to Docker registry
        run: echo "${{ secrets.GITHUB_TOKEN }}" | docker login ghcr.io -u $ --password-stdin

      - name: Build and push
        uses: docker/build-push-action@v2
        with:
          context: .
          file: ./batch-submitter/Dockerfile
          push: true
          tags: opbnb/batch-submitter-service:${{ needs.release.outputs.batch-submitter-service }},opbnb/batch-submitter-service:latest

=======
>>>>>>> 95a9d452
  endpoint-monitor:
    name: Publish endpoint-monitor Version ${{ needs.release.outputs.endpoint-monitor}}
    needs: release
    if: needs.release.outputs.endpoint-monitor != ''
    runs-on: ubuntu-latest

    steps:
      - name: Checkout
        uses: actions/checkout@v2
      - name: Set up Docker Buildx
        uses: docker/setup-buildx-action@v1

      - name: Login to Docker registry
        run: echo "${{ secrets.GITHUB_TOKEN }}" | docker login ghcr.io -u $ --password-stdin

      - name: Set build args
        id: build_args
        run: |
          echo ::set-output name=GITDATE::"$(date +%d-%m-%Y)"
          echo ::set-output name=GITVERSION::$(jq -r .version ./endpoint-monitor/package.json)
          echo ::set-output name=GITCOMMIT::"$GITHUB_SHA"

      - name: Build and push
        uses: docker/build-push-action@v2
        with:
          context: .
          file: ./endpoint-monitor/Dockerfile
          push: true
          tags: opbnb/endpoint-monitor:${{ needs.release.outputs.endpoint-monitor }},opbnb/endpoint-monitor:latest
          build-args: |
            GITDATE=${{ steps.build_args.outputs.GITDATE }}
            GITCOMMIT=${{ steps.build_args.outputs.GITCOMMIT }}
            GITVERSION=${{ steps.build_args.outputs.GITVERSION }}<|MERGE_RESOLUTION|>--- conflicted
+++ resolved
@@ -75,135 +75,6 @@
         run: |
           node ops/scripts/ci-versions.js ${{ toJSON(steps.changesets.outputs.publishedPackages) }}
 
-<<<<<<< HEAD
-  l2geth:
-    name: Publish L2Geth Version ${{ needs.release.outputs.l2geth }}
-    needs: release
-    if: needs.release.outputs.l2geth != ''
-    runs-on: ubuntu-latest
-    steps:
-      - name: Checkout
-        uses: actions/checkout@v2
-
-      - name: Login to Docker registry
-        run: echo "${{ secrets.GITHUB_TOKEN }}" | docker login ghcr.io -u $ --password-stdin
-
-      - name: Set up Docker Buildx
-        uses: docker/setup-buildx-action@v1
-
-      - name: Publish L2Geth
-        uses: docker/build-push-action@v2
-        with:
-          context: .
-          file: ./l2geth/Dockerfile
-          push: true
-          tags: opbnb/l2geth:${{ needs.release.outputs.l2geth }},opbnb/l2geth:latest
-
-  gas-oracle:
-    name: Publish Gas Oracle Version ${{ needs.release.outputs.gas-oracle }}
-    needs: release
-    if: needs.release.outputs.gas-oracle != ''
-    runs-on: ubuntu-latest
-    steps:
-      - name: Checkout
-        uses: actions/checkout@v2
-
-      - name: Login to Docker registry
-        run: echo "${{ secrets.GITHUB_TOKEN }}" | docker login ghcr.io -u $ --password-stdin
-
-      - name: Set up Docker Buildx
-        uses: docker/setup-buildx-action@v1
-
-      - name: Publish Gas Oracle
-        uses: docker/build-push-action@v2
-        with:
-          context: .
-          file: ./gas-oracle/Dockerfile
-          push: true
-          tags: opbnb/gas-oracle:${{ needs.release.outputs.gas-oracle }},opbnb/gas-oracle:latest
-
-  hardhat-node:
-    name: Publish Hardhat Node ${{ needs.release.outputs.hardhat-node }}
-    needs: release
-    if: needs.release.outputs.hardhat-node != ''
-    runs-on: ubuntu-latest
-    steps:
-      - name: Checkout
-        uses: actions/checkout@v2
-
-      - name: Login to Docker registry
-        run: echo "${{ secrets.GITHUB_TOKEN }}" | docker login ghcr.io -u $ --password-stdin
-
-      - name: Set up Docker Buildx
-        uses: docker/setup-buildx-action@v1
-
-      - name: Publish Hardhat Node
-        uses: docker/build-push-action@v2
-        with:
-          context: ./ops/docker/hardhat
-          file: ./ops/docker/hardhat/Dockerfile
-          push: true
-          tags: opbnb/hardhat-node:${{ needs.release.outputs.hardhat-node }},opbnb/hardhat-node:latest
-
-  foundry:
-    name: Publish foundry ${{ needs.release.outputs.foundry }}
-    needs: release
-    if: needs.release.outputs.foundry != ''
-    runs-on: ubuntu-latest
-    steps:
-      - name: Checkout
-        uses: actions/checkout@v2
-
-      - name: Login to Docker registry
-        run: echo "${{ secrets.GITHUB_TOKEN }}" | docker login ghcr.io -u $ --password-stdin
-
-      - name: Set up Docker Buildx
-        uses: docker/setup-buildx-action@v1
-
-      - name: Publish foundry
-        uses: docker/build-push-action@v2
-        with:
-          context: .
-          file: ./ops/docker/foundry/Dockerfile
-          push: true
-          tags: opbnb/foundry:${{ needs.release.outputs.foundry }},opbnb/foundry:latest
-
-  l2geth-exporter:
-    name: Publish l2geth-exporter Version ${{ needs.release.outputs.l2geth-exporter}}
-    needs: release
-    if: needs.release.outputs.l2geth-exporter != ''
-    runs-on: ubuntu-latest
-
-    steps:
-      - name: Checkout
-        uses: actions/checkout@v2
-      - name: Set up Docker Buildx
-        uses: docker/setup-buildx-action@v1
-
-      - name: Login to Docker registry
-        run: echo "${{ secrets.GITHUB_TOKEN }}" | docker login ghcr.io -u $ --password-stdin
-
-      - name: Set build args
-        id: build_args
-        run: |
-          echo ::set-output name=GITDATE::"$(date +%d-%m-%Y)"
-          echo ::set-output name=GITVERSION::$(jq -r .version ./l2geth-exporter/package.json)
-          echo ::set-output name=GITCOMMIT::"$GITHUB_SHA"
-
-      - name: Build and push
-        uses: docker/build-push-action@v2
-        with:
-          context: .
-          file: ./l2geth-exporter/Dockerfile
-          push: true
-          tags: opbnb/l2geth-exporter:${{ needs.release.outputs.l2geth-exporter }},opbnb/l2geth-exporter:latest
-          build-args: |
-            GITDATE=${{ steps.build_args.outputs.GITDATE }}
-            GITCOMMIT=${{ steps.build_args.outputs.GITCOMMIT }}
-            GITVERSION=${{ steps.build_args.outputs.GITVERSION }}
-
-=======
->>>>>>> 95a9d452
   op-exporter:
     name: Publish op-exporter Version ${{ needs.release.outputs.op-exporter}}
     needs: release
@@ -238,33 +109,6 @@
             GITCOMMIT=${{ steps.build_args.outputs.GITCOMMIT }}
             GITVERSION=${{ steps.build_args.outputs.GITVERSION }}
 
-<<<<<<< HEAD
-  message-relayer:
-    name: Publish Message Relayer Version ${{ needs.release.outputs.message-relayer }}
-    needs: release
-    if: needs.release.outputs.message-relayer != ''
-    runs-on: ubuntu-latest
-
-    steps:
-      - name: Checkout
-        uses: actions/checkout@v2
-      - name: Set up Docker Buildx
-        uses: docker/setup-buildx-action@v1
-
-      - name: Login to Docker registry
-        run: echo "${{ secrets.GITHUB_TOKEN }}" | docker login ghcr.io -u $ --password-stdin
-
-      - name: Build and push
-        uses: docker/build-push-action@v2
-        with:
-          context: .
-          file: ./ops/docker/Dockerfile.packages
-          target: message-relayer
-          push: true
-          tags: opbnb/message-relayer:${{ needs.release.outputs.message-relayer }},opbnb/message-relayer:latest
-
-=======
->>>>>>> 95a9d452
   fault-detector:
     name: Publish Fault Detector Version ${{ needs.release.outputs.fault-detector }}
     needs: release
@@ -361,129 +205,6 @@
           push: true
           tags: opbnb/drippie-mon:${{ needs.release.outputs.drippie-mon }},opbnb/drippie-mon:latest
 
-<<<<<<< HEAD
-  data-transport-layer:
-    name: Publish Data Transport Layer Version ${{ needs.release.outputs.data-transport-layer }}
-    needs: release
-    if: needs.release.outputs.data-transport-layer != ''
-    runs-on: ubuntu-latest
-
-    steps:
-      - name: Checkout
-        uses: actions/checkout@v2
-      - name: Set up Docker Buildx
-        uses: docker/setup-buildx-action@v1
-
-      - name: Login to Docker registry
-        run: echo "${{ secrets.GITHUB_TOKEN }}" | docker login ghcr.io -u $ --password-stdin
-
-      - name: Build and push
-        uses: docker/build-push-action@v2
-        with:
-          context: .
-          file: ./ops/docker/Dockerfile.packages
-          target: data-transport-layer
-          push: true
-          tags: opbnb/data-transport-layer:${{ needs.release.outputs.data-transport-layer }},opbnb/data-transport-layer:latest
-
-  contracts:
-    name: Publish Deployer Version ${{ needs.release.outputs.contracts }}
-    needs: release
-    if: needs.release.outputs.contracts != ''
-    runs-on: ubuntu-latest
-
-    steps:
-      - name: Checkout
-        uses: actions/checkout@v2
-      - name: Set up Docker Buildx
-        uses: docker/setup-buildx-action@v1
-
-      - name: Login to Docker registry
-        run: echo "${{ secrets.GITHUB_TOKEN }}" | docker login ghcr.io -u $ --password-stdin
-
-      - name: Build and push
-        uses: docker/build-push-action@v2
-        with:
-          context: .
-          file: ./ops/docker/Dockerfile.packages
-          target: deployer
-          push: true
-          tags: opbnb/deployer:${{ needs.release.outputs.contracts }},opbnb/deployer:latest
-
-  contracts-bedrock:
-    name: Publish deployer-bedrock Version ${{ needs.release.outputs.contracts-bedrock }}
-    needs: release
-    if: needs.release.outputs.contracts != ''
-    runs-on: ubuntu-latest
-
-    steps:
-      - name: Checkout
-        uses: actions/checkout@v2
-      - name: Set up Docker Buildx
-        uses: docker/setup-buildx-action@v1
-
-      - name: Login to Docker registry
-        run: echo "${{ secrets.GITHUB_TOKEN }}" | docker login ghcr.io -u $ --password-stdin
-
-      - name: Build and push
-        uses: docker/build-push-action@v2
-        with:
-          context: .
-          file: ./ops/docker/Dockerfile.packages
-          target: deployer-bedrock
-          push: true
-          tags: opbnb/deployer-bedrock:${{ needs.release.outputs.contracts-bedrock }},opbnb/deployer-bedrock:latest
-
-  balance-monitor:
-    name: Publish balance-monitor Version ${{ needs.release.outputs.balance-monitor }}
-    needs: release
-    if: needs.release.outputs.balance-monitor != ''
-    runs-on: ubuntu-latest
-
-    steps:
-      - name: Checkout
-        uses: actions/checkout@v2
-      - name: Set up Docker Buildx
-        uses: docker/setup-buildx-action@v1
-
-      - name: Login to Docker registry
-        run: echo "${{ secrets.GITHUB_TOKEN }}" | docker login ghcr.io -u $ --password-stdin
-
-      - name: Build and push
-        uses: docker/build-push-action@v2
-        with:
-          context: .
-          file: ./ops/docker/Dockerfile.packages
-          target: balance-monitor
-          push: true
-          tags: opbnb/balance-monitor:${{ needs.release.outputs.balance-monitor }},opbnb/balance-monitor:latest
-
-  integration_tests:
-    name: Publish Integration tests ${{ needs.release.outputs.integration-tests }}
-    needs: release
-    if: needs.release.outputs.integration-tests != ''
-    runs-on: ubuntu-latest
-
-    steps:
-      - name: Checkout
-        uses: actions/checkout@v2
-      - name: Set up Docker Buildx
-        uses: docker/setup-buildx-action@v1
-
-      - name: Login to Docker registry
-        run: echo "${{ secrets.GITHUB_TOKEN }}" | docker login ghcr.io -u $ --password-stdin
-
-      - name: Build and push
-        uses: docker/build-push-action@v2
-        with:
-          context: .
-          file: ./ops/docker/Dockerfile.packages
-          target: integration-tests
-          push: true
-          tags: opbnb/integration-tests:${{ needs.release.outputs.integration-tests }},opbnb/integration-tests:latest
-
-=======
->>>>>>> 95a9d452
   replica-healthcheck:
     name: Publish Replica Healthcheck Version ${{ needs.release.outputs.replica-healthcheck }}
     needs: release
@@ -508,32 +229,6 @@
           push: true
           tags: opbnb/replica-healthcheck:${{ needs.release.outputs.replica-healthcheck }},opbnb/replica-healthcheck:latest
 
-<<<<<<< HEAD
-  batch-submitter-service:
-    name: Publish batch-submitter-service Version ${{ needs.release.outputs.batch-submitter-service }}
-    needs: release
-    if: needs.release.outputs.batch-submitter-service != ''
-    runs-on: ubuntu-latest
-
-    steps:
-      - name: Checkout
-        uses: actions/checkout@v2
-      - name: Set up Docker Buildx
-        uses: docker/setup-buildx-action@v1
-
-      - name: Login to Docker registry
-        run: echo "${{ secrets.GITHUB_TOKEN }}" | docker login ghcr.io -u $ --password-stdin
-
-      - name: Build and push
-        uses: docker/build-push-action@v2
-        with:
-          context: .
-          file: ./batch-submitter/Dockerfile
-          push: true
-          tags: opbnb/batch-submitter-service:${{ needs.release.outputs.batch-submitter-service }},opbnb/batch-submitter-service:latest
-
-=======
->>>>>>> 95a9d452
   endpoint-monitor:
     name: Publish endpoint-monitor Version ${{ needs.release.outputs.endpoint-monitor}}
     needs: release
