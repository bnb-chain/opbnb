--- conflicted
+++ resolved
@@ -1,6 +1,5 @@
 # Changelog
 
-<<<<<<< HEAD
 ## v0.5.5
 
 This release confirm the time of Mainnet Fourier Hardfork, effectively reducing the block time from 500 milliseconds to an impressive 250 milliseconds.
@@ -8,7 +7,7 @@
 - Mainnet: Jan-07-2026 03:00:00 AM +UTC
 
 All mainnet and nodes must upgrade to this release before the hardfork time.
-Also note that the `op-geth` should be upgraded to v0.5.8 accordingly, check [this](https://github.com/bnb-chain/op-geth/releases/tag/v0.5.8) for more details.
+Also note that the `op-geth` should be upgraded to v0.5.9 accordingly, check [this](https://github.com/bnb-chain/op-geth/releases/tag/v0.5.9) for more details.
 
 ### What's Changed
 
@@ -28,8 +27,6 @@
 **Full Changelog**: https://github.com/bnb-chain/opbnb/compare/v0.5.4...v0.5.5
 
 
-=======
->>>>>>> bf244d2d
 ## v0.5.4
 
 This release introduces the implementation of Fourier Hardfork, effectively reducing the block time from 500 milliseconds to an impressive 250 milliseconds.
