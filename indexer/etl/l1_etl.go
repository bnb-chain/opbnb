--- conflicted
+++ resolved
@@ -22,8 +22,9 @@
 
 type L1ETL struct {
 	ETL
-<<<<<<< HEAD
-	LatestHeader *types.Header
+	latestHeader *types.Header
+
+	cfg Config
 
 	// the batch handler may do work that we can interrupt on shutdown
 	resourceCtx    context.Context
@@ -34,32 +35,12 @@
 	db *database.DB
 
 	mu        sync.Mutex
-	listeners []chan interface{}
-=======
-	latestHeader *types.Header
-
-	cfg Config
-
-	// the batch handler may do work that we can interrupt on shutdown
-	resourceCtx    context.Context
-	resourceCancel context.CancelFunc
-
-	tasks tasks.Group
-
-	db *database.DB
-
-	mu        sync.Mutex
 	listeners []chan *types.Header
->>>>>>> f8143c8c
 }
 
 // NewL1ETL creates a new L1ETL instance that will start indexing from different starting points
 // depending on the state of the database and the supplied start height.
-<<<<<<< HEAD
-func NewL1ETL(cfg Config, log log.Logger, db *database.DB, metrics Metricer, client node.EthClient,
-=======
 func NewL1ETL(cfg Config, log log.Logger, db *database.DB, metrics Metricer, client client.Client,
->>>>>>> f8143c8c
 	contracts config.L1Contracts, shutdown context.CancelCauseFunc) (*L1ETL, error) {
 	log = log.New("etl", "l1")
 
@@ -128,13 +109,9 @@
 	resCtx, resCancel := context.WithCancel(context.Background())
 	return &L1ETL{
 		ETL:          etl,
-<<<<<<< HEAD
-		LatestHeader: fromHeader,
-=======
 		latestHeader: fromHeader,
 
 		cfg: cfg,
->>>>>>> f8143c8c
 
 		db:             db,
 		resourceCtx:    resCtx,
@@ -192,23 +169,6 @@
 			l1BlockHeaders = append(l1BlockHeaders, database.L1BlockHeader{BlockHeader: database.BlockHeaderFromHeader(&batch.Headers[i])})
 		}
 	}
-<<<<<<< HEAD
-
-	l1ContractEvents := make([]database.L1ContractEvent, len(batch.Logs))
-	for i := range batch.Logs {
-		timestamp := batch.HeaderMap[batch.Logs[i].BlockHash].Time
-		l1ContractEvents[i] = database.L1ContractEvent{ContractEvent: database.ContractEventFromLog(&batch.Logs[i], timestamp)}
-		l1Etl.ETL.metrics.RecordIndexedLog(batch.Logs[i].Address)
-	}
-
-	// Continually try to persist this batch. If it fails after 10 attempts, we simply error out
-	retryStrategy := &retry.ExponentialStrategy{Min: 1000, Max: 20_000, MaxJitter: 250}
-	if _, err := retry.Do[interface{}](l1Etl.resourceCtx, 10, retryStrategy, func() (interface{}, error) {
-		if len(l1BlockHeaders) == 0 {
-			return nil, nil // skip
-		}
-
-=======
 
 	// If there has been no activity and the inactivity window has elapsed since the last header, index the latest
 	// block to remediate any false-stall alerts on downstream processors that rely on indexed state.
@@ -233,28 +193,20 @@
 			return nil, nil // skip
 		}
 
->>>>>>> f8143c8c
 		if err := l1Etl.db.Transaction(func(tx *database.DB) error {
 			if err := tx.Blocks.StoreL1BlockHeaders(l1BlockHeaders); err != nil {
 				return err
 			}
 			// we must have logs if we have l1 blocks
-<<<<<<< HEAD
-			if err := tx.ContractEvents.StoreL1ContractEvents(l1ContractEvents); err != nil {
-				return err
-=======
 			if len(l1ContractEvents) > 0 {
 				if err := tx.ContractEvents.StoreL1ContractEvents(l1ContractEvents); err != nil {
 					return err
 				}
->>>>>>> f8143c8c
 			}
 			return nil
 		}); err != nil {
 			batch.Logger.Error("unable to persist batch", "err", err)
 			return nil, fmt.Errorf("unable to persist batch: %w", err)
-<<<<<<< HEAD
-=======
 		}
 
 		// a-ok!
@@ -284,42 +236,9 @@
 		default:
 			// do nothing if the listener hasn't picked
 			// up the previous notif
->>>>>>> f8143c8c
-		}
-
-		// a-ok!
-		return nil, nil
-	}); err != nil {
-		return err
-	}
-
-<<<<<<< HEAD
-	if len(l1BlockHeaders) == 0 {
-		batch.Logger.Info("skipped batch. no logs found")
-	} else {
-		batch.Logger.Info("indexed batch")
-	}
-
-	// Since not every L1 block is indexed, we still want our metrics to cover L1 blocks
-	// that have been observed so that a false stall alert isn't triggered on low activity
-	l1Etl.LatestHeader = &batch.Headers[len(batch.Headers)-1]
-	l1Etl.ETL.metrics.RecordIndexedHeaders(len(l1BlockHeaders))
-	l1Etl.ETL.metrics.RecordEtlLatestHeight(l1Etl.LatestHeader.Number)
-
-	// Notify Listeners
-	l1Etl.mu.Lock()
-	defer l1Etl.mu.Unlock()
-	for i := range l1Etl.listeners {
-		select {
-		case l1Etl.listeners[i] <- struct{}{}:
-		default:
-			// do nothing if the listener hasn't picked
-			// up the previous notif
-		}
-	}
-
-=======
->>>>>>> f8143c8c
+		}
+	}
+
 	return nil
 }
 
