--- conflicted
+++ resolved
@@ -37,13 +37,8 @@
 	MetricsRegistry *prometheus.Registry
 
 	// API
-<<<<<<< HEAD
-	Client *client.Client
-	API    *api.APIService
-=======
 	API       *api.APIService
 	ApiClient *api.Client
->>>>>>> f8143c8c
 
 	// Indexer
 	DB      *database.DB
@@ -58,11 +53,8 @@
 	L2Client *ethclient.Client
 }
 
-<<<<<<< HEAD
-=======
 type ConfigOpts func(*config.Config) *config.Config
 
->>>>>>> f8143c8c
 func init() {
 	// Disable the global logger. Ideally we'd like to dump geth
 	// logs per-test but that's possible when running tests in
@@ -75,11 +67,8 @@
 	dbUser := os.Getenv("DB_USER")
 	dbName := setupTestDatabase(t)
 
-<<<<<<< HEAD
-=======
 	require.LessOrEqual(t, len(cfgOpt), 1)
 
->>>>>>> f8143c8c
 	// E2E tests can run on the order of magnitude of minutes.
 	// We mark the test as parallel before starting the devnet
 	// to reduce that number of idle routines when paused.
@@ -128,14 +117,11 @@
 		MetricsServer: config.ServerConfig{Host: "127.0.0.1", Port: 0},
 	}
 
-<<<<<<< HEAD
-=======
 	// apply any settings
 	for _, opt := range cfgOpt {
 		indexerCfg = opt(indexerCfg)
 	}
 
->>>>>>> f8143c8c
 	indexerLog := testlog.Logger(t, log.LevelInfo).New("role", "indexer")
 	ix, err := indexer.NewIndexer(context.Background(), indexerLog, indexerCfg, func(cause error) {
 		if cause != nil {
@@ -169,21 +155,13 @@
 	// Wait for the API to start listening
 	time.Sleep(1 * time.Second)
 
-<<<<<<< HEAD
-	client, err := client.NewClient(&client.Config{PaginationLimit: 100, BaseURL: "http://" + apiService.Addr()})
-=======
 	apiClient, err := api.NewClient(&api.ClientConfig{PaginationLimit: 100, BaseURL: "http://" + apiService.Addr()})
->>>>>>> f8143c8c
 	require.NoError(t, err, "must open indexer API client")
 
 	return E2ETestSuite{
 		t:               t,
 		MetricsRegistry: metrics.NewRegistry(),
-<<<<<<< HEAD
-		Client:          client,
-=======
 		ApiClient:       apiClient,
->>>>>>> f8143c8c
 		DB:              db,
 		Indexer:         ix,
 		OpCfg:           &opCfg,
