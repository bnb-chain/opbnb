--- conflicted
+++ resolved
@@ -13,9 +13,6 @@
 )
 
 func Logger(w io.Writer, lvl slog.Level) log.Logger {
-<<<<<<< HEAD
-	return log.NewLogger(log.LogfmtHandlerWithLevel(w, lvl))
-=======
 	if term.IsTerminal(int(os.Stdout.Fd())) {
 		return log.NewLogger(log.LogfmtHandlerWithLevel(w, lvl))
 	} else {
@@ -42,5 +39,4 @@
 		return slog.Attr{}
 	}
 	return attr
->>>>>>> f8143c8c
 }