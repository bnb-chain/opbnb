package cmd

import (
	"context"
	"fmt"
	"os"
	"os/exec"
	"slices"
	"strconv"
	"strings"
	"time"

	"github.com/ethereum/go-ethereum/common"
	"github.com/ethereum/go-ethereum/common/hexutil"
	"github.com/ethereum/go-ethereum/log"
	"github.com/urfave/cli/v2"

	"github.com/pkg/profile"

	"github.com/ethereum-optimism/optimism/cannon/mipsevm"
	preimage "github.com/ethereum-optimism/optimism/op-preimage"
	"github.com/ethereum-optimism/optimism/op-service/jsonutil"
)

var (
	RunInputFlag = &cli.PathFlag{
		Name:      "input",
		Usage:     "path of input JSON state. Stdin if left empty.",
		TakesFile: true,
		Value:     "state.json",
		Required:  true,
	}
	RunOutputFlag = &cli.PathFlag{
		Name:      "output",
		Usage:     "path of output JSON state. Not written if empty, use - to write to Stdout.",
		TakesFile: true,
		Value:     "out.json",
		Required:  false,
	}
	patternHelp    = "'never' (default), 'always', '=123' at exactly step 123, '%123' for every 123 steps"
	RunProofAtFlag = &cli.GenericFlag{
		Name:     "proof-at",
		Usage:    "step pattern to output proof at: " + patternHelp,
		Value:    new(StepMatcherFlag),
		Required: false,
	}
	RunProofFmtFlag = &cli.StringFlag{
		Name:     "proof-fmt",
		Usage:    "format for proof data output file names. Proof data is written to stdout if -.",
		Value:    "proof-%d.json",
		Required: false,
	}
	RunSnapshotAtFlag = &cli.GenericFlag{
		Name:     "snapshot-at",
		Usage:    "step pattern to output snapshots at: " + patternHelp,
		Value:    new(StepMatcherFlag),
		Required: false,
	}
	RunSnapshotFmtFlag = &cli.StringFlag{
		Name:     "snapshot-fmt",
		Usage:    "format for snapshot output file names.",
		Value:    "state-%d.json",
		Required: false,
	}
	RunStopAtFlag = &cli.GenericFlag{
		Name:     "stop-at",
		Usage:    "step pattern to stop at: " + patternHelp,
		Value:    new(StepMatcherFlag),
		Required: false,
	}
	RunStopAtPreimageFlag = &cli.StringFlag{
		Name:     "stop-at-preimage",
		Usage:    "stop at the first preimage request matching this key",
		Required: false,
	}
	RunStopAtPreimageTypeFlag = &cli.StringFlag{
		Name:     "stop-at-preimage-type",
		Usage:    "stop at the first preimage request matching this type",
		Required: false,
	}
	RunStopAtPreimageLargerThanFlag = &cli.StringFlag{
		Name:     "stop-at-preimage-larger-than",
		Usage:    "stop at the first step that requests a preimage larger than the specified size (in bytes)",
		Required: false,
	}
	RunMetaFlag = &cli.PathFlag{
		Name:     "meta",
		Usage:    "path to metadata file for symbol lookup for enhanced debugging info during execution.",
		Value:    "meta.json",
		Required: false,
	}
	RunInfoAtFlag = &cli.GenericFlag{
		Name:     "info-at",
		Usage:    "step pattern to print info at: " + patternHelp,
		Value:    MustStepMatcherFlag("%100000"),
		Required: false,
	}
	RunPProfCPU = &cli.BoolFlag{
		Name:  "pprof.cpu",
		Usage: "enable pprof cpu profiling",
	}
<<<<<<< HEAD
=======
	RunDebugFlag = &cli.BoolFlag{
		Name:  "debug",
		Usage: "enable debug mode, which includes stack traces and other debug info in the output. Requires --meta.",
	}
>>>>>>> f8143c8c

	OutFilePerm = os.FileMode(0o755)
)

type Proof struct {
	Step uint64 `json:"step"`

	Pre  common.Hash `json:"pre"`
	Post common.Hash `json:"post"`

	StateData hexutil.Bytes `json:"state-data"`
	ProofData hexutil.Bytes `json:"proof-data"`

	OracleKey    hexutil.Bytes `json:"oracle-key,omitempty"`
	OracleValue  hexutil.Bytes `json:"oracle-value,omitempty"`
	OracleOffset uint32        `json:"oracle-offset,omitempty"`
}

type rawHint string

func (rh rawHint) Hint() string {
	return string(rh)
}

type rawKey [32]byte

func (rk rawKey) PreimageKey() [32]byte {
	return rk
}

type ProcessPreimageOracle struct {
	pCl      *preimage.OracleClient
	hCl      *preimage.HintWriter
	cmd      *exec.Cmd
	waitErr  chan error
	cancelIO context.CancelCauseFunc
}

const clientPollTimeout = time.Second * 15

func NewProcessPreimageOracle(name string, args []string, stdout log.Logger, stderr log.Logger) (*ProcessPreimageOracle, error) {
	if name == "" {
		return &ProcessPreimageOracle{}, nil
	}

	pClientRW, pOracleRW, err := preimage.CreateBidirectionalChannel()
	if err != nil {
		return nil, err
	}
	hClientRW, hOracleRW, err := preimage.CreateBidirectionalChannel()
	if err != nil {
		return nil, err
	}

	cmd := exec.Command(name, args...) // nosemgrep
	cmd.Stdout = &mipsevm.LoggingWriter{Log: stdout}
	cmd.Stderr = &mipsevm.LoggingWriter{Log: stderr}
	cmd.ExtraFiles = []*os.File{
		hOracleRW.Reader(),
		hOracleRW.Writer(),
		pOracleRW.Reader(),
		pOracleRW.Writer(),
	}

	// Note that the client file descriptors are not closed when the pre-image server exits.
	// So we use the FilePoller to ensure that we don't get stuck in a blocking read/write.
	ctx, cancelIO := context.WithCancelCause(context.Background())
	preimageClientIO := preimage.NewFilePoller(ctx, pClientRW, clientPollTimeout)
	hostClientIO := preimage.NewFilePoller(ctx, hClientRW, clientPollTimeout)
	out := &ProcessPreimageOracle{
		pCl:      preimage.NewOracleClient(preimageClientIO),
		hCl:      preimage.NewHintWriter(hostClientIO),
		cmd:      cmd,
		waitErr:  make(chan error),
		cancelIO: cancelIO,
	}
	return out, nil
}

func (p *ProcessPreimageOracle) Hint(v []byte) {
	if p.hCl == nil { // no hint processor
		return
	}
	p.hCl.Hint(rawHint(v))
}

func (p *ProcessPreimageOracle) GetPreimage(k [32]byte) []byte {
	if p.pCl == nil {
		panic("no pre-image retriever available")
	}
	return p.pCl.Get(rawKey(k))
}

func (p *ProcessPreimageOracle) Start() error {
	if p.cmd == nil {
		return nil
	}
	err := p.cmd.Start()
	go p.wait()
	return err
}

func (p *ProcessPreimageOracle) Close() error {
	if p.cmd == nil {
		return nil
	}
	// Give the pre-image server time to exit cleanly before killing it.
	time.Sleep(time.Second * 1)
	_ = p.cmd.Process.Signal(os.Interrupt)
	return <-p.waitErr
}

func (p *ProcessPreimageOracle) wait() {
	err := p.cmd.Wait()
	var waitErr error
	if err, ok := err.(*exec.ExitError); !ok || !err.Success() {
		waitErr = err
	}
	p.cancelIO(fmt.Errorf("%w: pre-image server has exited", waitErr))
	p.waitErr <- waitErr
	close(p.waitErr)
}

type StepFn func(proof bool) (*mipsevm.StepWitness, error)

func Guard(proc *os.ProcessState, fn StepFn) StepFn {
	return func(proof bool) (*mipsevm.StepWitness, error) {
		wit, err := fn(proof)
		if err != nil {
			if proc.Exited() {
				return nil, fmt.Errorf("pre-image server exited with code %d, resulting in err %w", proc.ExitCode(), err)
			} else {
				return nil, err
			}
		}
		return wit, nil
	}
}

var _ mipsevm.PreimageOracle = (*ProcessPreimageOracle)(nil)

func Run(ctx *cli.Context) error {
	if ctx.Bool(RunPProfCPU.Name) {
		defer profile.Start(profile.NoShutdownHook, profile.ProfilePath("."), profile.CPUProfile).Stop()
	}

	state, err := jsonutil.LoadJSON[mipsevm.State](ctx.Path(RunInputFlag.Name))
	if err != nil {
		return err
	}

<<<<<<< HEAD
	l := Logger(os.Stderr, log.LevelInfo)
	outLog := &mipsevm.LoggingWriter{Name: "program std-out", Log: l}
	errLog := &mipsevm.LoggingWriter{Name: "program std-err", Log: l}
=======
	guestLogger := Logger(os.Stderr, log.LevelInfo)
	outLog := &mipsevm.LoggingWriter{Log: guestLogger.With("module", "guest", "stream", "stdout")}
	errLog := &mipsevm.LoggingWriter{Log: guestLogger.With("module", "guest", "stream", "stderr")}

	l := Logger(os.Stderr, log.LevelInfo).With("module", "vm")

	stopAtAnyPreimage := false
	var stopAtPreimageKeyPrefix []byte
	stopAtPreimageOffset := uint32(0)
	if ctx.IsSet(RunStopAtPreimageFlag.Name) {
		val := ctx.String(RunStopAtPreimageFlag.Name)
		parts := strings.Split(val, "@")
		if len(parts) > 2 {
			return fmt.Errorf("invalid %v: %v", RunStopAtPreimageFlag.Name, val)
		}
		stopAtPreimageKeyPrefix = common.FromHex(parts[0])
		if len(parts) == 2 {
			x, err := strconv.ParseUint(parts[1], 10, 32)
			if err != nil {
				return fmt.Errorf("invalid preimage offset: %w", err)
			}
			stopAtPreimageOffset = uint32(x)
		}
	} else {
		switch ctx.String(RunStopAtPreimageTypeFlag.Name) {
		case "local":
			stopAtPreimageKeyPrefix = []byte{byte(preimage.LocalKeyType)}
		case "keccak":
			stopAtPreimageKeyPrefix = []byte{byte(preimage.Keccak256KeyType)}
		case "sha256":
			stopAtPreimageKeyPrefix = []byte{byte(preimage.Sha256KeyType)}
		case "blob":
			stopAtPreimageKeyPrefix = []byte{byte(preimage.BlobKeyType)}
		case "precompile":
			stopAtPreimageKeyPrefix = []byte{byte(preimage.PrecompileKeyType)}
		case "any":
			stopAtAnyPreimage = true
		case "":
			// 0 preimage type is forbidden so will not stop at any preimage
		default:
			return fmt.Errorf("invalid preimage type %q", ctx.String(RunStopAtPreimageTypeFlag.Name))
		}
	}
	stopAtPreimageLargerThan := ctx.Int(RunStopAtPreimageLargerThanFlag.Name)
>>>>>>> f8143c8c

	stopAtAnyPreimage := false
	var stopAtPreimageKeyPrefix []byte
	stopAtPreimageOffset := uint32(0)
	if ctx.IsSet(RunStopAtPreimageFlag.Name) {
		val := ctx.String(RunStopAtPreimageFlag.Name)
		parts := strings.Split(val, "@")
		if len(parts) > 2 {
			return fmt.Errorf("invalid %v: %v", RunStopAtPreimageFlag.Name, val)
		}
		stopAtPreimageKeyPrefix = common.FromHex(parts[0])
		if len(parts) == 2 {
			x, err := strconv.ParseUint(parts[1], 10, 32)
			if err != nil {
				return fmt.Errorf("invalid preimage offset: %w", err)
			}
			stopAtPreimageOffset = uint32(x)
		}
	} else {
		switch ctx.String(RunStopAtPreimageTypeFlag.Name) {
		case "local":
			stopAtPreimageKeyPrefix = []byte{byte(preimage.LocalKeyType)}
		case "keccak":
			stopAtPreimageKeyPrefix = []byte{byte(preimage.Keccak256KeyType)}
		case "sha256":
			stopAtPreimageKeyPrefix = []byte{byte(preimage.Sha256KeyType)}
		case "blob":
			stopAtPreimageKeyPrefix = []byte{byte(preimage.BlobKeyType)}
		case "precompile":
			stopAtPreimageKeyPrefix = []byte{byte(preimage.PrecompileKeyType)}
		case "any":
			stopAtAnyPreimage = true
		case "":
			// 0 preimage type is forbidden so will not stop at any preimage
		default:
			return fmt.Errorf("invalid preimage type %q", ctx.String(RunStopAtPreimageTypeFlag.Name))
		}
	}
	stopAtPreimageLargerThan := ctx.Int(RunStopAtPreimageLargerThanFlag.Name)

	// split CLI args after first '--'
	args := ctx.Args().Slice()
	for i, arg := range args {
		if arg == "--" {
			args = args[i+1:]
			break
		}
	}
	if len(args) == 0 {
		args = []string{""}
	}

	poOut := Logger(os.Stdout, log.LevelInfo).With("module", "host")
	poErr := Logger(os.Stderr, log.LevelInfo).With("module", "host")
	po, err := NewProcessPreimageOracle(args[0], args[1:], poOut, poErr)
	if err != nil {
		return fmt.Errorf("failed to create pre-image oracle process: %w", err)
	}
	if err := po.Start(); err != nil {
		return fmt.Errorf("failed to start pre-image oracle server: %w", err)
	}
	defer func() {
		if err := po.Close(); err != nil {
			l.Error("failed to close pre-image server", "err", err)
		}
	}()

	stopAt := ctx.Generic(RunStopAtFlag.Name).(*StepMatcherFlag).Matcher()
	proofAt := ctx.Generic(RunProofAtFlag.Name).(*StepMatcherFlag).Matcher()
	snapshotAt := ctx.Generic(RunSnapshotAtFlag.Name).(*StepMatcherFlag).Matcher()
	infoAt := ctx.Generic(RunInfoAtFlag.Name).(*StepMatcherFlag).Matcher()

	var meta *mipsevm.Metadata
	if metaPath := ctx.Path(RunMetaFlag.Name); metaPath == "" {
		l.Info("no metadata file specified, defaulting to empty metadata")
		meta = &mipsevm.Metadata{Symbols: nil} // provide empty metadata by default
	} else {
		if m, err := jsonutil.LoadJSON[mipsevm.Metadata](metaPath); err != nil {
			return fmt.Errorf("failed to load metadata: %w", err)
		} else {
			meta = m
		}
	}

	us := mipsevm.NewInstrumentedState(state, po, outLog, errLog)
	debugProgram := ctx.Bool(RunDebugFlag.Name)
	if debugProgram {
		if metaPath := ctx.Path(RunMetaFlag.Name); metaPath == "" {
			return fmt.Errorf("cannot enable debug mode without a metadata file")
		}
		if err := us.InitDebug(meta); err != nil {
			return fmt.Errorf("failed to initialize debug mode: %w", err)
		}
	}
	proofFmt := ctx.String(RunProofFmtFlag.Name)
	snapshotFmt := ctx.String(RunSnapshotFmtFlag.Name)

	stepFn := us.Step
	if po.cmd != nil {
		stepFn = Guard(po.cmd.ProcessState, stepFn)
	}

	start := time.Now()
	startStep := state.Step

	// avoid symbol lookups every instruction by preparing a matcher func
	sleepCheck := meta.SymbolMatcher("runtime.notesleep")

	for !state.Exited {
		if state.Step%100 == 0 { // don't do the ctx err check (includes lock) too often
			if err := ctx.Context.Err(); err != nil {
				return err
			}
		}

		step := state.Step

		if infoAt(state) {
			delta := time.Since(start)
			l.Info("processing",
				"step", step,
				"pc", mipsevm.HexU32(state.PC),
				"insn", mipsevm.HexU32(state.Memory.GetMemory(state.PC)),
				"ips", float64(step-startStep)/(float64(delta)/float64(time.Second)),
				"pages", state.Memory.PageCount(),
				"mem", state.Memory.Usage(),
				"name", meta.LookupSymbol(state.PC),
			)
		}

		if sleepCheck(state.PC) { // don't loop forever when we get stuck because of an unexpected bad program
			return fmt.Errorf("got stuck in Go sleep at step %d", step)
		}

		if stopAt(state) {
			l.Info("Reached stop at")
			break
		}

		if snapshotAt(state) {
			if err := jsonutil.WriteJSON(fmt.Sprintf(snapshotFmt, step), state, OutFilePerm); err != nil {
				return fmt.Errorf("failed to write state snapshot: %w", err)
			}
		}

		if proofAt(state) {
			preStateHash, err := state.EncodeWitness().StateHash()
			if err != nil {
				return fmt.Errorf("failed to hash prestate witness: %w", err)
			}
			witness, err := stepFn(true)
			if err != nil {
				return fmt.Errorf("failed at proof-gen step %d (PC: %08x): %w", step, state.PC, err)
			}
			postStateHash, err := state.EncodeWitness().StateHash()
			if err != nil {
				return fmt.Errorf("failed to hash poststate witness: %w", err)
			}
			proof := &Proof{
				Step:      step,
				Pre:       preStateHash,
				Post:      postStateHash,
				StateData: witness.State,
				ProofData: witness.MemProof,
			}
			if witness.HasPreimage() {
				proof.OracleKey = witness.PreimageKey[:]
				proof.OracleValue = witness.PreimageValue
				proof.OracleOffset = witness.PreimageOffset
			}
			if err := jsonutil.WriteJSON(fmt.Sprintf(proofFmt, step), proof, OutFilePerm); err != nil {
				return fmt.Errorf("failed to write proof data: %w", err)
			}
		} else {
			_, err = stepFn(false)
			if err != nil {
				return fmt.Errorf("failed at step %d (PC: %08x): %w", step, state.PC, err)
			}
		}

		lastPreimageKey, lastPreimageValue, lastPreimageOffset := us.LastPreimage()
		if lastPreimageOffset != ^uint32(0) {
			if stopAtAnyPreimage {
				l.Info("Stopping at preimage read")
				break
			}
			if len(stopAtPreimageKeyPrefix) > 0 &&
				slices.Equal(lastPreimageKey[:len(stopAtPreimageKeyPrefix)], stopAtPreimageKeyPrefix) {
				if stopAtPreimageOffset == lastPreimageOffset {
					l.Info("Stopping at preimage read", "keyPrefix", common.Bytes2Hex(stopAtPreimageKeyPrefix), "offset", lastPreimageOffset)
					break
				}
			}
			if stopAtPreimageLargerThan != 0 && len(lastPreimageValue) > stopAtPreimageLargerThan {
				l.Info("Stopping at preimage read", "size", len(lastPreimageValue), "min", stopAtPreimageLargerThan)
				break
			}
		}
<<<<<<< HEAD
=======
	}
	l.Info("Execution stopped", "exited", state.Exited, "code", state.ExitCode)
	if debugProgram {
		us.Traceback()
>>>>>>> f8143c8c
	}
	l.Info("Execution stopped", "exited", state.Exited, "code", state.ExitCode)

	if err := jsonutil.WriteJSON(ctx.Path(RunOutputFlag.Name), state, OutFilePerm); err != nil {
		return fmt.Errorf("failed to write state output: %w", err)
	}
	return nil
}

var RunCommand = &cli.Command{
	Name:        "run",
	Usage:       "Run VM step(s) and generate proof data to replicate onchain.",
	Description: "Run VM step(s) and generate proof data to replicate onchain. See flags to match when to output a proof, a snapshot, or to stop early.",
	Action:      Run,
	Flags: []cli.Flag{
		RunInputFlag,
		RunOutputFlag,
		RunProofAtFlag,
		RunProofFmtFlag,
		RunSnapshotAtFlag,
		RunSnapshotFmtFlag,
		RunStopAtFlag,
		RunStopAtPreimageFlag,
		RunStopAtPreimageTypeFlag,
		RunStopAtPreimageLargerThanFlag,
		RunMetaFlag,
		RunInfoAtFlag,
		RunPProfCPU,
		RunDebugFlag,
	},
}<|MERGE_RESOLUTION|>--- conflicted
+++ resolved
@@ -99,13 +99,10 @@
 		Name:  "pprof.cpu",
 		Usage: "enable pprof cpu profiling",
 	}
-<<<<<<< HEAD
-=======
 	RunDebugFlag = &cli.BoolFlag{
 		Name:  "debug",
 		Usage: "enable debug mode, which includes stack traces and other debug info in the output. Requires --meta.",
 	}
->>>>>>> f8143c8c
 
 	OutFilePerm = os.FileMode(0o755)
 )
@@ -257,11 +254,6 @@
 		return err
 	}
 
-<<<<<<< HEAD
-	l := Logger(os.Stderr, log.LevelInfo)
-	outLog := &mipsevm.LoggingWriter{Name: "program std-out", Log: l}
-	errLog := &mipsevm.LoggingWriter{Name: "program std-err", Log: l}
-=======
 	guestLogger := Logger(os.Stderr, log.LevelInfo)
 	outLog := &mipsevm.LoggingWriter{Log: guestLogger.With("module", "guest", "stream", "stdout")}
 	errLog := &mipsevm.LoggingWriter{Log: guestLogger.With("module", "guest", "stream", "stderr")}
@@ -306,7 +298,6 @@
 		}
 	}
 	stopAtPreimageLargerThan := ctx.Int(RunStopAtPreimageLargerThanFlag.Name)
->>>>>>> f8143c8c
 
 	stopAtAnyPreimage := false
 	var stopAtPreimageKeyPrefix []byte
@@ -505,15 +496,11 @@
 				break
 			}
 		}
-<<<<<<< HEAD
-=======
 	}
 	l.Info("Execution stopped", "exited", state.Exited, "code", state.ExitCode)
 	if debugProgram {
 		us.Traceback()
->>>>>>> f8143c8c
-	}
-	l.Info("Execution stopped", "exited", state.Exited, "code", state.ExitCode)
+	}
 
 	if err := jsonutil.WriteJSON(ctx.Path(RunOutputFlag.Name), state, OutFilePerm); err != nil {
 		return fmt.Errorf("failed to write state output: %w", err)
