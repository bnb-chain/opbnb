--- conflicted
+++ resolved
@@ -4,11 +4,8 @@
 	"encoding/binary"
 	"fmt"
 	"math/big"
-<<<<<<< HEAD
-=======
 
 	"github.com/ethereum-optimism/optimism/op-chain-ops/foundry"
->>>>>>> f8143c8c
 
 	"github.com/ethereum/go-ethereum/common"
 	"github.com/ethereum/go-ethereum/common/hexutil"
@@ -20,35 +17,6 @@
 	"github.com/ethereum/go-ethereum/core/types"
 	"github.com/ethereum/go-ethereum/core/vm"
 	"github.com/ethereum/go-ethereum/params"
-<<<<<<< HEAD
-
-	"github.com/ethereum-optimism/optimism/op-bindings/bindings"
-)
-
-// LoadContracts loads the Cannon contracts, from op-bindings package
-func LoadContracts() (*Contracts, error) {
-	var mips, oracle Contract
-	mips.DeployedBytecode.Object = hexutil.MustDecode(bindings.MIPSDeployedBin)
-	oracle.DeployedBytecode.Object = hexutil.MustDecode(bindings.PreimageOracleDeployedBin)
-	return &Contracts{
-		MIPS:   &mips,
-		Oracle: &oracle,
-	}, nil
-}
-
-type Contract struct {
-	DeployedBytecode struct {
-		Object    hexutil.Bytes `json:"object"`
-		SourceMap string        `json:"sourceMap"`
-	} `json:"deployedBytecode"`
-
-	// ignore abi,bytecode,etc.
-}
-
-type Contracts struct {
-	MIPS   *Contract
-	Oracle *Contract
-=======
 )
 
 // LoadArtifacts loads the Cannon contracts, from the contracts package.
@@ -72,7 +40,6 @@
 type Artifacts struct {
 	MIPS   *foundry.Artifact
 	Oracle *foundry.Artifact
->>>>>>> f8143c8c
 }
 
 type Addresses struct {
@@ -82,11 +49,7 @@
 	FeeRecipient common.Address
 }
 
-<<<<<<< HEAD
-func NewEVMEnv(contracts *Contracts, addrs *Addresses) (*vm.EVM, *state.StateDB) {
-=======
 func NewEVMEnv(artifacts *Artifacts, addrs *Addresses) (*vm.EVM, *state.StateDB) {
->>>>>>> f8143c8c
 	// Temporary hack until Cancun is activated on mainnet
 	cpy := *params.MainnetChainConfig
 	chainCfg := &cpy // don't modify the global chain config
