--- conflicted
+++ resolved
@@ -276,13 +276,10 @@
     deploy_config['l2GenesisDeltaTimeOffset'] = "0x0"
     deploy_config['fermat'] = 0
     deploy_config['L2GenesisEcotoneTimeOffset'] = "0x0"
-<<<<<<< HEAD
-    deploy_config['L2GenesisFjordTimeOffset'] = "0x0"
-=======
     deploy_config['snowTimeOffset'] = "0x0"
     deploy_config['haberTimeOffset'] = "0x0"
     deploy_config['wrightTimeOffset'] = "0x0"
->>>>>>> 6a31bf99
+    deploy_config['L2GenesisFjordTimeOffset'] = "0x0"
     write_json(devnet_cfg_orig, deploy_config)
 
     if os.path.exists(paths.addresses_json_path):
