--- conflicted
+++ resolved
@@ -31,9 +31,8 @@
 
 # Global environment variables
 DEVNET_NO_BUILD = os.getenv('DEVNET_NO_BUILD') == "true"
-DEVNET_L2OO = os.getenv('DEVNET_L2OO') == "true"
+DEVNET_FPAC = os.getenv('DEVNET_FPAC') == "true"
 DEVNET_PLASMA = os.getenv('DEVNET_PLASMA') == "true"
-GENERIC_PLASMA = os.getenv('GENERIC_PLASMA') == "true"
 
 class Bunch:
     def __init__(self, **kwds):
@@ -70,7 +69,7 @@
     node_deploy_genesis_dir = pjoin(node_deploy_dir, 'genesis')
     contracts_bedrock_dir = pjoin(monorepo_dir, 'packages', 'contracts-bedrock')
     deployment_dir = pjoin(contracts_bedrock_dir, 'deployments', 'devnetL1')
-    forge_l1_dump_path = pjoin(contracts_bedrock_dir, 'state-dump-900.json')
+    forge_dump_path = pjoin(contracts_bedrock_dir, 'Deploy-900.json')
     op_node_dir = pjoin(args.monorepo_dir, 'op-node')
     ops_bedrock_dir = pjoin(monorepo_dir, 'ops-bedrock')
     deploy_config_dir = pjoin(contracts_bedrock_dir, 'deploy-config')
@@ -87,7 +86,7 @@
       node_deploy_genesis_dir=node_deploy_genesis_dir,
       contracts_bedrock_dir=contracts_bedrock_dir,
       deployment_dir=deployment_dir,
-      forge_l1_dump_path=forge_l1_dump_path,
+      forge_dump_path=forge_dump_path,
       l1_deployments_path=pjoin(deployment_dir, '.deploy'),
       deploy_config_dir=deploy_config_dir,
       devnet_config_path=devnet_config_path,
@@ -98,7 +97,7 @@
       sdk_dir=sdk_dir,
       genesis_l1_path=pjoin(devnet_dir, 'genesis-l1.json'),
       genesis_l2_path=pjoin(devnet_dir, 'genesis-l2.json'),
-      allocs_l1_path=pjoin(devnet_dir, 'allocs-l1.json'),
+      allocs_path=pjoin(devnet_dir, 'allocs-l1.json'),
       addresses_json_path=pjoin(devnet_dir, 'addresses.json'),
       sdk_addresses_json_path=pjoin(devnet_dir, 'sdk-addresses.json'),
       rollup_config_path=pjoin(devnet_dir, 'rollup.json')
@@ -112,8 +111,7 @@
     os.makedirs(devnet_dir, exist_ok=True)
 
     if args.allocs:
-        devnet_l1_allocs(paths)
-        devnet_l2_allocs(paths)
+        devnet_l1_genesis(paths)
         return
 
     if args.init:
@@ -124,71 +122,87 @@
     git_date = subprocess.run(['git', 'show', '-s', "--format=%ct"], capture_output=True, text=True).stdout.strip()
 
     # CI loads the images from workspace, and does not otherwise know the images are good as-is
-    if DEVNET_NO_BUILD:
-        log.info('Skipping docker images build')
-    else:
-        log.info(f'Building docker images for git commit {git_commit} ({git_date})')
-        run_command(['docker', 'compose', 'build', '--progress', 'plain',
-                     '--build-arg', f'GIT_COMMIT={git_commit}', '--build-arg', f'GIT_DATE={git_date}'],
-                    cwd=paths.ops_bedrock_dir, env={
-            'PWD': paths.ops_bedrock_dir,
-            'DOCKER_BUILDKIT': '1', # (should be available by default in later versions, but explicitly enable it anyway)
-            'COMPOSE_DOCKER_CLI_BUILD': '1'  # use the docker cache
-        })
+#     if os.getenv('DEVNET_NO_BUILD') == "true":
+#         log.info('Skipping docker images build')
+#     else:
+#         log.info(f'Building docker images for git commit {git_commit} ({git_date})')
+#         run_command(['docker', 'compose', 'build', '--progress', 'plain',
+#                      '--build-arg', f'GIT_COMMIT={git_commit}', '--build-arg', f'GIT_DATE={git_date}'],
+#                     cwd=paths.ops_bedrock_dir, env={
+#             'PWD': paths.ops_bedrock_dir,
+#             'DOCKER_BUILDKIT': '1', # (should be available by default in later versions, but explicitly enable it anyway)
+#             'COMPOSE_DOCKER_CLI_BUILD': '1'  # use the docker cache
+#         })
 
     log.info('Devnet starting')
     devnet_deploy(paths)
+
+
+def deploy_contracts(paths):
+    wait_up(8545)
+    wait_for_rpc_server('http://127.0.0.1:8545')
+    res = eth_accounts('127.0.0.1:8545')
+
+    response = json.loads(res)
+    account = response['result'][0]
+    log.info(f'Deploying with {account}')
+
+    # send some ether to the create2 deployer account
+    run_command([
+        'cast', 'send', '--from', account,
+        '--rpc-url', 'http://127.0.0.1:8545',
+        '--unlocked', '--value', '1ether', '0x3fAB184622Dc19b6109349B94811493BF2a45362'
+    ], env={}, cwd=paths.contracts_bedrock_dir)
+
+    # deploy the create2 deployer
+    run_command([
+      'cast', 'publish', '--rpc-url', 'http://127.0.0.1:8545',
+      '0xf8a58085174876e800830186a08080b853604580600e600039806000f350fe7fffffffffffffffffffffffffffffffffffffffffffffffffffffffffffffffe03601600081602082378035828234f58015156039578182fd5b8082525050506014600cf31ba02222222222222222222222222222222222222222222222222222222222222222a02222222222222222222222222222222222222222222222222222222222222222'
+    ], env={}, cwd=paths.contracts_bedrock_dir)
+
+    fqn = 'scripts/Deploy.s.sol:Deploy'
+    run_command([
+        'forge', 'script', fqn, '--sender', account,
+        '--rpc-url', 'http://127.0.0.1:8545', '--broadcast',
+        '--unlocked'
+    ], env={}, cwd=paths.contracts_bedrock_dir)
+
+    shutil.copy(paths.l1_deployments_path, paths.addresses_json_path)
+
+    log.info('Syncing contracts.')
+    run_command([
+        'forge', 'script', fqn, '--sig', 'sync()',
+        '--rpc-url', 'http://127.0.0.1:8545'
+    ], env={}, cwd=paths.contracts_bedrock_dir)
 
 def init_devnet_l1_deploy_config(paths, update_timestamp=False):
     deploy_config = read_json(paths.devnet_config_template_path)
     if update_timestamp:
         deploy_config['l1GenesisBlockTimestamp'] = '{:#x}'.format(int(time.time()))
-    if DEVNET_L2OO:
-        deploy_config['useFaultProofs'] = False
+    if DEVNET_FPAC:
+        deploy_config['useFaultProofs'] = True
+        deploy_config['faultGameMaxDuration'] = 10
     if DEVNET_PLASMA:
         deploy_config['usePlasma'] = True
-    if GENERIC_PLASMA:
-        deploy_config['daCommitmentType'] = "GenericCommitment"
     write_json(paths.devnet_config_path, deploy_config)
 
-def devnet_l1_allocs(paths):
-    log.info('Generating L1 genesis allocs')
+def devnet_l1_genesis(paths):
+    log.info('Generating L1 genesis state')
     init_devnet_l1_deploy_config(paths)
 
     fqn = 'scripts/Deploy.s.sol:Deploy'
     run_command([
-        # We need to set the sender here to an account we know the private key of,
-        # because the sender ends up being the owner of the ProxyAdmin SAFE
-        # (which we need to enable the Custom Gas Token feature).
-        'forge', 'script', fqn, "--sig", "runWithStateDump()", "--sender", "0x90F79bf6EB2c4f870365E785982E1f101E93b906"
-    ], env={
-      'DEPLOYMENT_OUTFILE': paths.l1_deployments_path,
-      'DEPLOY_CONFIG_PATH': paths.devnet_config_path,
-    }, cwd=paths.contracts_bedrock_dir)
-
-    shutil.move(src=paths.forge_l1_dump_path, dst=paths.allocs_l1_path)
+        'forge', 'script', '--chain-id', '900', fqn, "--sig", "runWithStateDump()"
+    ], env={}, cwd=paths.contracts_bedrock_dir)
+
+    forge_dump = read_json(paths.forge_dump_path)
+    write_json(paths.allocs_path, { "accounts": forge_dump })
+    os.remove(paths.forge_dump_path)
 
     shutil.copy(paths.l1_deployments_path, paths.addresses_json_path)
 
-
-def devnet_l2_allocs(paths):
-    log.info('Generating L2 genesis allocs, with L1 addresses: '+paths.l1_deployments_path)
-
-    fqn = 'scripts/L2Genesis.s.sol:L2Genesis'
-    run_command([
-        'forge', 'script', fqn, "--sig", "runWithAllUpgrades()"
-    ], env={
-      'CONTRACT_ADDRESSES_PATH': paths.l1_deployments_path,
-      'DEPLOY_CONFIG_PATH': paths.devnet_config_path,
-    }, cwd=paths.contracts_bedrock_dir)
-
-    # For the previous forks, and the latest fork (default, thus empty prefix),
-    # move the forge-dumps into place as .devnet allocs.
-    for suffix in ["-delta", "-ecotone", ""]:
-        input_path = pjoin(paths.contracts_bedrock_dir, f"state-dump-901{suffix}.json")
-        output_path = pjoin(paths.devnet_dir, f'allocs-l2{suffix}.json')
-        shutil.move(src=input_path, dst=output_path)
-        log.info("Generated L2 allocs: "+output_path)
+def deployL1ContractsForDeploy(paths):
+    log.info('Starting L1.')
 
     run_command(['./start_cluster.sh','start'], cwd=paths.node_deploy_dir)
     wait_up(8545)
@@ -296,55 +310,27 @@
         wait_up(8545)
         wait_for_rpc_server('http://127.0.0.1:8545')
     else:
-        log.info('Generating L1 genesis.')
-        if not os.path.exists(paths.allocs_l1_path) or DEVNET_L2OO or DEVNET_PLASMA:
-            # If this is a devnet variant then we need to generate the allocs
-            # file here always. This is because CI will run devnet-allocs
-            # without setting the appropriate env var which means the allocs will be wrong.
-            # Re-running this step means the allocs will be correct.
-            devnet_l1_allocs(paths)
-        else:
-            log.info('Re-using existing L1 allocs.')
-
-        # It's odd that we want to regenerate the devnetL1.json file with
-        # an updated timestamp different than the one used in the devnet_l1_allocs
-        # function.  But, without it, CI flakes on this test rather consistently.
-        # If someone reads this comment and understands why this is being done, please
-        # update this comment to explain.
-        init_devnet_l1_deploy_config(paths, update_timestamp=True)
-        run_command([
-            'go', 'run', 'cmd/main.go', 'genesis', 'l1',
-            '--deploy-config', paths.devnet_config_path,
-            '--l1-allocs', paths.allocs_l1_path,
-            '--l1-deployments', paths.addresses_json_path,
-            '--outfile.l1', paths.genesis_l1_path,
-        ], cwd=paths.op_node_dir)
-
-    log.info('Starting L1.')
-    run_command(['docker', 'compose', 'up', '-d', 'l1'], cwd=paths.ops_bedrock_dir, env={
-        'PWD': paths.ops_bedrock_dir
-    })
-    wait_up(8545)
-    wait_for_rpc_server('127.0.0.1:8545')
+        log.info('Deploying L1 contracts.')
+        deployL1ContractsForDeploy(paths)
+
+    l1BlockTag = l1BlockTagGet()["result"]
+    log.info(l1BlockTag)
+    l1BlockTimestamp = l1BlockTimestampGet(l1BlockTag)["result"]["timestamp"]
+    log.info(l1BlockTimestamp)
+    deploy_config['l1GenesisBlockTimestamp'] = l1BlockTimestamp
+    deploy_config['l1StartingBlockTag'] = l1BlockTag
+    write_json(devnet_cfg_orig, deploy_config)
+    write_json(devnet_cfg_final, deploy_config)
 
     if os.path.exists(paths.genesis_l2_path):
         log.info('L2 genesis and rollup configs already generated.')
     else:
         log.info('Generating network config.')
         log.info('Generating L2 genesis and rollup configs.')
-        l2_allocs_path = pjoin(paths.devnet_dir, 'allocs-l2.json')
-        if os.path.exists(l2_allocs_path) == False or DEVNET_L2OO == True:
-            # Also regenerate if L2OO.
-            # The L2OO flag may affect the L1 deployments addresses, which may affect the L2 genesis.
-            devnet_l2_allocs(paths)
-        else:
-            log.info('Re-using existing L2 allocs.')
-
         run_command([
             'go', 'run', 'cmd/main.go', 'genesis', 'l2',
             '--l1-rpc', 'http://localhost:8545',
             '--deploy-config', paths.devnet_config_path,
-            '--l2-allocs', l2_allocs_path,
             '--l1-deployments', paths.addresses_json_path,
             '--outfile.l2', paths.genesis_l2_path,
             '--outfile.rollup', paths.rollup_config_path
@@ -362,44 +348,36 @@
     run_command(['docker', 'compose', 'up', '-d', 'l2'], cwd=paths.ops_bedrock_dir, env={
         'PWD': paths.ops_bedrock_dir
     })
-
-    # Wait for the L2 to be available.
-    wait_up(9545)
-    wait_for_rpc_server('127.0.0.1:9545')
-
-    # Print out the addresses being used for easier debugging.
-    l2_output_oracle = addresses['L2OutputOracleProxy']
-    dispute_game_factory = addresses['DisputeGameFactoryProxy']
-    batch_inbox_address = rollup_config['batch_inbox_address']
-    log.info(f'Using L2OutputOracle {l2_output_oracle}')
-    log.info(f'Using DisputeGameFactory {dispute_game_factory}')
-    log.info(f'Using batch inbox {batch_inbox_address}')
-
-    # Set up the base docker environment.
-    docker_env = {
+    wait_for_rpc_server("http://127.0.0.1:9545")
+
+    log.info('Bringing up everything else.')
+    run_command(['docker-compose', 'up', '-d', 'op-node', 'op-proposer', 'op-batcher'], cwd=paths.ops_bedrock_dir, env={
         'PWD': paths.ops_bedrock_dir,
-        'SEQUENCER_BATCH_INBOX_ADDRESS': batch_inbox_address
-    }
-
-    # Selectively set the L2OO_ADDRESS or DGF_ADDRESS if using L2OO.
-    # Must be done selectively because op-proposer throws if both are set.
-    if DEVNET_L2OO:
-        docker_env['L2OO_ADDRESS'] = l2_output_oracle
+        'L2OO_ADDRESS': addresses['L2OutputOracleProxy'],
+        'SEQUENCER_BATCH_INBOX_ADDRESS': rollup_config['batch_inbox_address'],
+        'OP_BATCHER_SEQUENCER_BATCH_INBOX_ADDRESS': rollup_config['batch_inbox_address'],
+        'INIT_HOLDER_PRV': l1_init_holder_prv,
+        'PROPOSER_ADDRESS_PRV': proposer_address_prv,
+        'BATCHER_ADDRESS_PRV': batcher_address_prv
+    })
+
+    log.info('Devnet ready.')
+
+def bsc_l1_init(paths):
+    l1env = dotenv_values('./ops-bedrock/l1.env')
+    log.info(l1env)
+    l1_init_holder = l1env['INIT_HOLDER']
+    l1_init_holder_prv = l1env['INIT_HOLDER_PRV']
+    if os.path.exists(paths.bsc_dir):
+        log.info('bsc path exists, skip git clone')
     else:
-        docker_env['DGF_ADDRESS'] = dispute_game_factory
-        docker_env['DG_TYPE'] = '254'
-        docker_env['PROPOSAL_INTERVAL'] = '10s'
-
-    if DEVNET_PLASMA:
-        docker_env['PLASMA_ENABLED'] = 'true'
+        run_command(['git','clone','https://github.com/bnb-chain/bsc.git'], cwd=paths.devnet_dir)
+        run_command(['git','checkout','v1.4.5'], cwd=paths.bsc_dir)
+        run_command(['make','geth'], cwd=paths.bsc_dir)
+        run_command(['go','build','-o', './build/bin/bootnode', './cmd/bootnode'], cwd=paths.bsc_dir)
+    if os.path.exists(paths.node_deploy_dir):
+        log.info('node-deploy path exists, skip git clone')
     else:
-<<<<<<< HEAD
-        docker_env['PLASMA_ENABLED'] = 'false'
-
-    if GENERIC_PLASMA:
-        docker_env['PLASMA_GENERIC_DA'] = 'true'
-        docker_env['PLASMA_DA_SERVICE'] = 'true'
-=======
         run_command(['git','clone','https://github.com/bnb-chain/node-deploy.git'], cwd=paths.devnet_dir)
         run_command(['git','checkout','27e7ca669a27c8fd259eeb88ba33ef5a1b4ac182'], cwd=paths.node_deploy_dir)
         run_command(['git','submodule','update','--init','--recursive'], cwd=paths.node_deploy_dir)
@@ -426,49 +404,29 @@
     shutil.copy(pjoin(paths.bsc_dir,'build','bin','bootnode'), pjoin(paths.node_deploy_dir,'bin','bootnode'))
     if os.path.exists(pjoin(paths.node_deploy_dir,'.local')):
         log.info('already init .local config file, skip init script')
->>>>>>> cf5a885b
     else:
-        docker_env['PLASMA_GENERIC_DA'] = 'false'
-        docker_env['PLASMA_DA_SERVICE'] = 'false'
-
-
-    # Bring up the rest of the services.
-    log.info('Bringing up `op-node`, `op-proposer` and `op-batcher`.')
-    run_command(['docker', 'compose', 'up', '-d', 'op-node', 'op-proposer', 'op-batcher', 'artifact-server'], cwd=paths.ops_bedrock_dir, env=docker_env)
-
-    # Optionally bring up op-challenger.
-    if not DEVNET_L2OO:
-        log.info('Bringing up `op-challenger`.')
-        run_command(['docker', 'compose', 'up', '-d', 'op-challenger'], cwd=paths.ops_bedrock_dir, env=docker_env)
-
-    # Optionally bring up Plasma Mode components.
-    if DEVNET_PLASMA:
-        log.info('Bringing up `da-server`, `sentinel`.') # TODO(10141): We don't have public sentinel images yet
-        run_command(['docker', 'compose', 'up', '-d', 'da-server'], cwd=paths.ops_bedrock_dir, env=docker_env)
-
-    # Fin.
-    log.info('Devnet ready.')
+        run_command(['chmod','+x','start_cluster.sh'], cwd=paths.node_deploy_dir)
+        run_command(['./start_cluster.sh','reset'], cwd=paths.node_deploy_dir)
+        run_command(['./start_cluster.sh','stop'], cwd=paths.node_deploy_dir)
 
 def wait_for_rpc_server(url):
     log.info(f'Waiting for RPC server at {url}')
-
-    headers = {'Content-type': 'application/json'}
     body = '{"id":1, "jsonrpc":"2.0", "method": "eth_chainId", "params":[]}'
     status = True
     while status:
         try:
-            conn = http.client.HTTPConnection(url)
-            conn.request('POST', '/', body, headers)
-            response = conn.getresponse()
-            if response.status < 300:
-                log.info(f'RPC server at {url} ready')
-                return
-        except Exception as e:
-            log.info(f'Waiting for RPC server at {url}')
-            time.sleep(1)
-        finally:
-            if conn:
-                conn.close()
+            headers = {
+                "Content-Type": "application/json"
+            }
+
+            response = requests.post(url, headers=headers, data=body)
+            if response.status_code != 200:
+                time.sleep(5)
+            else:
+                log.info("Status code is 200, continue next step")
+                status = False
+        except requests.exceptions.ConnectionError:
+                time.sleep(5)
 
 
 CommandPreset = namedtuple('Command', ['name', 'args', 'cwd', 'timeout'])
@@ -486,7 +444,7 @@
           ['npx', 'hardhat',  'deposit-eth', '--network',  'devnetL1',
            '--l1-contracts-json-path', paths.addresses_json_path, '--signer-index', '15'],
           cwd=paths.sdk_dir, timeout=8*60)
-    ], max_workers=1)
+    ], max_workers=2)
 
 
 def run_commands(commands: list[CommandPreset], max_workers=2):
