package config

import (
	"errors"
	"fmt"
	"net/url"
	"runtime"
	"slices"
	"time"

	"github.com/ethereum/go-ethereum/common"

	"github.com/ethereum-optimism/optimism/op-node/chaincfg"
	opmetrics "github.com/ethereum-optimism/optimism/op-service/metrics"
	"github.com/ethereum-optimism/optimism/op-service/oppprof"
	"github.com/ethereum-optimism/optimism/op-service/txmgr"
)

var (
<<<<<<< HEAD
	ErrMissingTraceType              = errors.New("no supported trace types specified")
	ErrMissingDatadir                = errors.New("missing datadir")
	ErrMaxConcurrencyZero            = errors.New("max concurrency must not be 0")
	ErrMissingCannonL2               = errors.New("missing cannon L2")
	ErrMissingCannonBin              = errors.New("missing cannon bin")
	ErrMissingCannonServer           = errors.New("missing cannon server")
	ErrMissingCannonAbsolutePreState = errors.New("missing cannon absolute pre-state")
	ErrMissingL1EthRPC               = errors.New("missing l1 eth rpc url")
	ErrMissingL1Beacon               = errors.New("missing l1 beacon url")
	ErrMissingGameFactoryAddress     = errors.New("missing game factory address")
	ErrMissingCannonSnapshotFreq     = errors.New("missing cannon snapshot freq")
	ErrMissingCannonInfoFreq         = errors.New("missing cannon info freq")
	ErrMissingCannonRollupConfig     = errors.New("missing cannon network or rollup config path")
	ErrMissingCannonL2Genesis        = errors.New("missing cannon network or l2 genesis path")
	ErrCannonNetworkAndRollupConfig  = errors.New("only specify one of network or rollup config path")
	ErrCannonNetworkAndL2Genesis     = errors.New("only specify one of network or l2 genesis path")
	ErrCannonNetworkUnknown          = errors.New("unknown cannon network")
	ErrMissingRollupRpc              = errors.New("missing rollup rpc url")
=======
	ErrMissingTraceType                 = errors.New("no supported trace types specified")
	ErrMissingDatadir                   = errors.New("missing datadir")
	ErrMaxConcurrencyZero               = errors.New("max concurrency must not be 0")
	ErrMissingL2Rpc                     = errors.New("missing L2 rpc url")
	ErrMissingCannonBin                 = errors.New("missing cannon bin")
	ErrMissingCannonServer              = errors.New("missing cannon server")
	ErrMissingCannonAbsolutePreState    = errors.New("missing cannon absolute pre-state")
	ErrCannonAbsolutePreStateAndBaseURL = errors.New("only specify one of cannon absolute pre-state and cannon absolute pre-state base URL")
	ErrMissingL1EthRPC                  = errors.New("missing l1 eth rpc url")
	ErrMissingL1Beacon                  = errors.New("missing l1 beacon url")
	ErrMissingGameFactoryAddress        = errors.New("missing game factory address")
	ErrMissingCannonSnapshotFreq        = errors.New("missing cannon snapshot freq")
	ErrMissingCannonInfoFreq            = errors.New("missing cannon info freq")
	ErrMissingCannonRollupConfig        = errors.New("missing cannon network or rollup config path")
	ErrMissingCannonL2Genesis           = errors.New("missing cannon network or l2 genesis path")
	ErrCannonNetworkAndRollupConfig     = errors.New("only specify one of network or rollup config path")
	ErrCannonNetworkAndL2Genesis        = errors.New("only specify one of network or l2 genesis path")
	ErrCannonNetworkUnknown             = errors.New("unknown cannon network")
	ErrMissingRollupRpc                 = errors.New("missing rollup rpc url")

	ErrMissingAsteriscBin                 = errors.New("missing asterisc bin")
	ErrMissingAsteriscServer              = errors.New("missing asterisc server")
	ErrMissingAsteriscAbsolutePreState    = errors.New("missing asterisc absolute pre-state")
	ErrAsteriscAbsolutePreStateAndBaseURL = errors.New("only specify one of asterisc absolute pre-state and asterisc absolute pre-state base URL")
	ErrMissingAsteriscSnapshotFreq        = errors.New("missing asterisc snapshot freq")
	ErrMissingAsteriscInfoFreq            = errors.New("missing asterisc info freq")
	ErrMissingAsteriscRollupConfig        = errors.New("missing asterisc network or rollup config path")
	ErrMissingAsteriscL2Genesis           = errors.New("missing asterisc network or l2 genesis path")
	ErrAsteriscNetworkAndRollupConfig     = errors.New("only specify one of network or rollup config path")
	ErrAsteriscNetworkAndL2Genesis        = errors.New("only specify one of network or l2 genesis path")
	ErrAsteriscNetworkUnknown             = errors.New("unknown asterisc network")
>>>>>>> f8143c8c
)

type TraceType string

const (
	TraceTypeAlphabet     TraceType = "alphabet"
	TraceTypeFast         TraceType = "fast"
	TraceTypeCannon       TraceType = "cannon"
<<<<<<< HEAD
	TraceTypePermissioned TraceType = "permissioned"
)

var TraceTypes = []TraceType{TraceTypeAlphabet, TraceTypeCannon, TraceTypePermissioned}
=======
	TraceTypeAsterisc     TraceType = "asterisc"
	TraceTypePermissioned TraceType = "permissioned"
)

var TraceTypes = []TraceType{TraceTypeAlphabet, TraceTypeCannon, TraceTypePermissioned, TraceTypeAsterisc, TraceTypeFast}
>>>>>>> f8143c8c

func (t TraceType) String() string {
	return string(t)
}

// Set implements the Set method required by the [cli.Generic] interface.
func (t *TraceType) Set(value string) error {
	if !ValidTraceType(TraceType(value)) {
		return fmt.Errorf("unknown trace type: %q", value)
	}
	*t = TraceType(value)
	return nil
}

func (t *TraceType) Clone() any {
	cpy := *t
	return &cpy
}

func ValidTraceType(value TraceType) bool {
	for _, t := range TraceTypes {
		if t == value {
			return true
		}
	}
	return false
}

const (
	DefaultPollInterval         = time.Second * 12
	DefaultCannonSnapshotFreq   = uint(1_000_000_000)
	DefaultCannonInfoFreq       = uint(10_000_000)
	DefaultAsteriscSnapshotFreq = uint(1_000_000_000)
	DefaultAsteriscInfoFreq     = uint(10_000_000)
	// DefaultGameWindow is the default maximum time duration in the past
	// that the challenger will look for games to progress.
<<<<<<< HEAD
	// The default value is 15 days, which is an 8 day resolution buffer
	// and bond claiming buffer plus the 7 day game finalization window.
	DefaultGameWindow   = time.Duration(15 * 24 * time.Hour)
=======
	// The default value is 28 days. The worst case duration for a game is 16 days
	// (due to clock extension), plus 7 days WETH withdrawal delay leaving a 5 day
	// buffer to monitor games to ensure bonds are claimed.
	DefaultGameWindow   = time.Duration(28 * 24 * time.Hour)
>>>>>>> f8143c8c
	DefaultMaxPendingTx = 10
)

// Config is a well typed config that is parsed from the CLI params.
// This also contains config options for auxiliary services.
// It is used to initialize the challenger.
type Config struct {
	L1EthRpc             string           // L1 RPC Url
	L1Beacon             string           // L1 Beacon API Url
	GameFactoryAddress   common.Address   // Address of the dispute game factory
	GameAllowlist        []common.Address // Allowlist of fault game addresses
	GameWindow           time.Duration    // Maximum time duration to look for games to progress
	Datadir              string           // Data Directory
	MaxConcurrency       uint             // Maximum number of threads to use when progressing games
	PollInterval         time.Duration    // Polling interval for latest-block subscription when using an HTTP RPC provider
	AllowInvalidPrestate bool             // Whether to allow responding to games where the prestate does not match
<<<<<<< HEAD
=======

	AdditionalBondClaimants []common.Address // List of addresses to claim bonds for in addition to the tx manager sender

	SelectiveClaimResolution bool // Whether to only resolve claims for the claimants in AdditionalBondClaimants union [TxSender.From()]
>>>>>>> f8143c8c

	AdditionalBondClaimants []common.Address // List of addresses to claim bonds for in addition to the tx manager sender

	SelectiveClaimResolution bool // Whether to only resolve claims for the claimants in AdditionalBondClaimants union [TxSender.From()]

<<<<<<< HEAD
	TraceTypes []TraceType // Type of traces supported
=======
	RollupRpc string // L2 Rollup RPC Url
>>>>>>> f8143c8c

	L2Rpc string // L2 RPC Url

	// Specific to the cannon trace provider
	CannonBin                     string   // Path to the cannon executable to run when generating trace data
	CannonServer                  string   // Path to the op-program executable that provides the pre-image oracle server
	CannonAbsolutePreState        string   // File to load the absolute pre-state for Cannon traces from
	CannonAbsolutePreStateBaseURL *url.URL // Base URL to retrieve absolute pre-states for Cannon traces from
	CannonNetwork                 string
	CannonRollupConfigPath        string
	CannonL2GenesisPath           string
	CannonSnapshotFreq            uint // Frequency of snapshots to create when executing cannon (in VM instructions)
	CannonInfoFreq                uint // Frequency of cannon progress log messages (in VM instructions)

	// Specific to the asterisc trace provider
	AsteriscBin                     string   // Path to the asterisc executable to run when generating trace data
	AsteriscServer                  string   // Path to the op-program executable that provides the pre-image oracle server
	AsteriscAbsolutePreState        string   // File to load the absolute pre-state for Asterisc traces from
	AsteriscAbsolutePreStateBaseURL *url.URL // Base URL to retrieve absolute pre-states for Asterisc traces from
	AsteriscNetwork                 string
	AsteriscRollupConfigPath        string
	AsteriscL2GenesisPath           string
	AsteriscSnapshotFreq            uint // Frequency of snapshots to create when executing asterisc (in VM instructions)
	AsteriscInfoFreq                uint // Frequency of asterisc progress log messages (in VM instructions)

	MaxPendingTx uint64 // Maximum number of pending transactions (0 == no limit)

	MaxPendingTx uint64 // Maximum number of pending transactions (0 == no limit)

	TxMgrConfig   txmgr.CLIConfig
	MetricsConfig opmetrics.CLIConfig
	PprofConfig   oppprof.CLIConfig
}

func NewConfig(
	gameFactoryAddress common.Address,
	l1EthRpc string,
	l1BeaconApi string,
<<<<<<< HEAD
=======
	l2RollupRpc string,
	l2EthRpc string,
>>>>>>> f8143c8c
	datadir string,
	supportedTraceTypes ...TraceType,
) Config {
	return Config{
		L1EthRpc:           l1EthRpc,
		L1Beacon:           l1BeaconApi,
<<<<<<< HEAD
=======
		RollupRpc:          l2RollupRpc,
		L2Rpc:              l2EthRpc,
>>>>>>> f8143c8c
		GameFactoryAddress: gameFactoryAddress,
		MaxConcurrency:     uint(runtime.NumCPU()),
		PollInterval:       DefaultPollInterval,

		TraceTypes: supportedTraceTypes,

		MaxPendingTx: DefaultMaxPendingTx,

		TxMgrConfig:   txmgr.NewCLIConfig(l1EthRpc, txmgr.DefaultChallengerFlagValues),
		MetricsConfig: opmetrics.DefaultCLIConfig(),
		PprofConfig:   oppprof.DefaultCLIConfig(),

		Datadir: datadir,

		CannonSnapshotFreq:   DefaultCannonSnapshotFreq,
		CannonInfoFreq:       DefaultCannonInfoFreq,
		AsteriscSnapshotFreq: DefaultAsteriscSnapshotFreq,
		AsteriscInfoFreq:     DefaultAsteriscInfoFreq,
		GameWindow:           DefaultGameWindow,
	}
}

func (c Config) TraceTypeEnabled(t TraceType) bool {
	return slices.Contains(c.TraceTypes, t)
}

func (c Config) Check() error {
	if c.L1EthRpc == "" {
		return ErrMissingL1EthRPC
	}
	if c.L1Beacon == "" {
		return ErrMissingL1Beacon
	}
	if c.RollupRpc == "" {
		return ErrMissingRollupRpc
	}
<<<<<<< HEAD
=======
	if c.L2Rpc == "" {
		return ErrMissingL2Rpc
	}
>>>>>>> f8143c8c
	if c.GameFactoryAddress == (common.Address{}) {
		return ErrMissingGameFactoryAddress
	}
	if len(c.TraceTypes) == 0 {
		return ErrMissingTraceType
	}
	if c.Datadir == "" {
		return ErrMissingDatadir
	}
	if c.MaxConcurrency == 0 {
		return ErrMaxConcurrencyZero
	}
	if c.TraceTypeEnabled(TraceTypeCannon) || c.TraceTypeEnabled(TraceTypePermissioned) {
		if c.CannonBin == "" {
			return ErrMissingCannonBin
		}
		if c.CannonServer == "" {
			return ErrMissingCannonServer
		}
		if c.CannonNetwork == "" {
			if c.CannonRollupConfigPath == "" {
				return ErrMissingCannonRollupConfig
			}
			if c.CannonL2GenesisPath == "" {
				return ErrMissingCannonL2Genesis
			}
		} else {
			if c.CannonRollupConfigPath != "" {
				return ErrCannonNetworkAndRollupConfig
			}
			if c.CannonL2GenesisPath != "" {
				return ErrCannonNetworkAndL2Genesis
			}
			if ch := chaincfg.ChainByName(c.CannonNetwork); ch == nil {
				return fmt.Errorf("%w: %v", ErrCannonNetworkUnknown, c.CannonNetwork)
			}
		}
		if c.CannonAbsolutePreState == "" && c.CannonAbsolutePreStateBaseURL == nil {
			return ErrMissingCannonAbsolutePreState
		}
		if c.CannonAbsolutePreState != "" && c.CannonAbsolutePreStateBaseURL != nil {
			return ErrCannonAbsolutePreStateAndBaseURL
		}
		if c.CannonSnapshotFreq == 0 {
			return ErrMissingCannonSnapshotFreq
		}
		if c.CannonInfoFreq == 0 {
			return ErrMissingCannonInfoFreq
		}
	}
<<<<<<< HEAD
=======
	if c.TraceTypeEnabled(TraceTypeAsterisc) {
		if c.AsteriscBin == "" {
			return ErrMissingAsteriscBin
		}
		if c.AsteriscServer == "" {
			return ErrMissingAsteriscServer
		}
		if c.AsteriscNetwork == "" {
			if c.AsteriscRollupConfigPath == "" {
				return ErrMissingAsteriscRollupConfig
			}
			if c.AsteriscL2GenesisPath == "" {
				return ErrMissingAsteriscL2Genesis
			}
		} else {
			if c.AsteriscRollupConfigPath != "" {
				return ErrAsteriscNetworkAndRollupConfig
			}
			if c.AsteriscL2GenesisPath != "" {
				return ErrAsteriscNetworkAndL2Genesis
			}
			if ch := chaincfg.ChainByName(c.AsteriscNetwork); ch == nil {
				return fmt.Errorf("%w: %v", ErrAsteriscNetworkUnknown, c.AsteriscNetwork)
			}
		}
		if c.AsteriscAbsolutePreState == "" && c.AsteriscAbsolutePreStateBaseURL == nil {
			return ErrMissingAsteriscAbsolutePreState
		}
		if c.AsteriscAbsolutePreState != "" && c.AsteriscAbsolutePreStateBaseURL != nil {
			return ErrAsteriscAbsolutePreStateAndBaseURL
		}
		if c.AsteriscSnapshotFreq == 0 {
			return ErrMissingAsteriscSnapshotFreq
		}
		if c.AsteriscInfoFreq == 0 {
			return ErrMissingAsteriscInfoFreq
		}
	}
>>>>>>> f8143c8c
	if err := c.TxMgrConfig.Check(); err != nil {
		return err
	}
	if err := c.MetricsConfig.Check(); err != nil {
		return err
	}
	if err := c.PprofConfig.Check(); err != nil {
		return err
	}
	return nil
}<|MERGE_RESOLUTION|>--- conflicted
+++ resolved
@@ -17,26 +17,6 @@
 )
 
 var (
-<<<<<<< HEAD
-	ErrMissingTraceType              = errors.New("no supported trace types specified")
-	ErrMissingDatadir                = errors.New("missing datadir")
-	ErrMaxConcurrencyZero            = errors.New("max concurrency must not be 0")
-	ErrMissingCannonL2               = errors.New("missing cannon L2")
-	ErrMissingCannonBin              = errors.New("missing cannon bin")
-	ErrMissingCannonServer           = errors.New("missing cannon server")
-	ErrMissingCannonAbsolutePreState = errors.New("missing cannon absolute pre-state")
-	ErrMissingL1EthRPC               = errors.New("missing l1 eth rpc url")
-	ErrMissingL1Beacon               = errors.New("missing l1 beacon url")
-	ErrMissingGameFactoryAddress     = errors.New("missing game factory address")
-	ErrMissingCannonSnapshotFreq     = errors.New("missing cannon snapshot freq")
-	ErrMissingCannonInfoFreq         = errors.New("missing cannon info freq")
-	ErrMissingCannonRollupConfig     = errors.New("missing cannon network or rollup config path")
-	ErrMissingCannonL2Genesis        = errors.New("missing cannon network or l2 genesis path")
-	ErrCannonNetworkAndRollupConfig  = errors.New("only specify one of network or rollup config path")
-	ErrCannonNetworkAndL2Genesis     = errors.New("only specify one of network or l2 genesis path")
-	ErrCannonNetworkUnknown          = errors.New("unknown cannon network")
-	ErrMissingRollupRpc              = errors.New("missing rollup rpc url")
-=======
 	ErrMissingTraceType                 = errors.New("no supported trace types specified")
 	ErrMissingDatadir                   = errors.New("missing datadir")
 	ErrMaxConcurrencyZero               = errors.New("max concurrency must not be 0")
@@ -68,7 +48,6 @@
 	ErrAsteriscNetworkAndRollupConfig     = errors.New("only specify one of network or rollup config path")
 	ErrAsteriscNetworkAndL2Genesis        = errors.New("only specify one of network or l2 genesis path")
 	ErrAsteriscNetworkUnknown             = errors.New("unknown asterisc network")
->>>>>>> f8143c8c
 )
 
 type TraceType string
@@ -77,18 +56,11 @@
 	TraceTypeAlphabet     TraceType = "alphabet"
 	TraceTypeFast         TraceType = "fast"
 	TraceTypeCannon       TraceType = "cannon"
-<<<<<<< HEAD
-	TraceTypePermissioned TraceType = "permissioned"
-)
-
-var TraceTypes = []TraceType{TraceTypeAlphabet, TraceTypeCannon, TraceTypePermissioned}
-=======
 	TraceTypeAsterisc     TraceType = "asterisc"
 	TraceTypePermissioned TraceType = "permissioned"
 )
 
 var TraceTypes = []TraceType{TraceTypeAlphabet, TraceTypeCannon, TraceTypePermissioned, TraceTypeAsterisc, TraceTypeFast}
->>>>>>> f8143c8c
 
 func (t TraceType) String() string {
 	return string(t)
@@ -125,16 +97,10 @@
 	DefaultAsteriscInfoFreq     = uint(10_000_000)
 	// DefaultGameWindow is the default maximum time duration in the past
 	// that the challenger will look for games to progress.
-<<<<<<< HEAD
-	// The default value is 15 days, which is an 8 day resolution buffer
-	// and bond claiming buffer plus the 7 day game finalization window.
-	DefaultGameWindow   = time.Duration(15 * 24 * time.Hour)
-=======
 	// The default value is 28 days. The worst case duration for a game is 16 days
 	// (due to clock extension), plus 7 days WETH withdrawal delay leaving a 5 day
 	// buffer to monitor games to ensure bonds are claimed.
 	DefaultGameWindow   = time.Duration(28 * 24 * time.Hour)
->>>>>>> f8143c8c
 	DefaultMaxPendingTx = 10
 )
 
@@ -151,23 +117,14 @@
 	MaxConcurrency       uint             // Maximum number of threads to use when progressing games
 	PollInterval         time.Duration    // Polling interval for latest-block subscription when using an HTTP RPC provider
 	AllowInvalidPrestate bool             // Whether to allow responding to games where the prestate does not match
-<<<<<<< HEAD
-=======
 
 	AdditionalBondClaimants []common.Address // List of addresses to claim bonds for in addition to the tx manager sender
 
 	SelectiveClaimResolution bool // Whether to only resolve claims for the claimants in AdditionalBondClaimants union [TxSender.From()]
->>>>>>> f8143c8c
-
-	AdditionalBondClaimants []common.Address // List of addresses to claim bonds for in addition to the tx manager sender
-
-	SelectiveClaimResolution bool // Whether to only resolve claims for the claimants in AdditionalBondClaimants union [TxSender.From()]
-
-<<<<<<< HEAD
+
 	TraceTypes []TraceType // Type of traces supported
-=======
+
 	RollupRpc string // L2 Rollup RPC Url
->>>>>>> f8143c8c
 
 	L2Rpc string // L2 RPC Url
 
@@ -206,22 +163,16 @@
 	gameFactoryAddress common.Address,
 	l1EthRpc string,
 	l1BeaconApi string,
-<<<<<<< HEAD
-=======
 	l2RollupRpc string,
 	l2EthRpc string,
->>>>>>> f8143c8c
 	datadir string,
 	supportedTraceTypes ...TraceType,
 ) Config {
 	return Config{
 		L1EthRpc:           l1EthRpc,
 		L1Beacon:           l1BeaconApi,
-<<<<<<< HEAD
-=======
 		RollupRpc:          l2RollupRpc,
 		L2Rpc:              l2EthRpc,
->>>>>>> f8143c8c
 		GameFactoryAddress: gameFactoryAddress,
 		MaxConcurrency:     uint(runtime.NumCPU()),
 		PollInterval:       DefaultPollInterval,
@@ -258,12 +209,9 @@
 	if c.RollupRpc == "" {
 		return ErrMissingRollupRpc
 	}
-<<<<<<< HEAD
-=======
 	if c.L2Rpc == "" {
 		return ErrMissingL2Rpc
 	}
->>>>>>> f8143c8c
 	if c.GameFactoryAddress == (common.Address{}) {
 		return ErrMissingGameFactoryAddress
 	}
@@ -314,8 +262,6 @@
 			return ErrMissingCannonInfoFreq
 		}
 	}
-<<<<<<< HEAD
-=======
 	if c.TraceTypeEnabled(TraceTypeAsterisc) {
 		if c.AsteriscBin == "" {
 			return ErrMissingAsteriscBin
@@ -354,7 +300,6 @@
 			return ErrMissingAsteriscInfoFreq
 		}
 	}
->>>>>>> f8143c8c
 	if err := c.TxMgrConfig.Check(); err != nil {
 		return err
 	}
