package op_challenger

import (
	"context"
	"testing"

	"github.com/ethereum-optimism/optimism/op-challenger/config"
	"github.com/ethereum-optimism/optimism/op-challenger/metrics"
	"github.com/ethereum-optimism/optimism/op-service/testlog"
	"github.com/ethereum/go-ethereum/log"
	"github.com/stretchr/testify/require"
)

func TestMainShouldReturnErrorWhenConfigInvalid(t *testing.T) {
	cfg := &config.Config{}
<<<<<<< HEAD
	app, err := Main(context.Background(), testlog.Logger(t, log.LevelInfo), cfg)
=======
	app, err := Main(context.Background(), testlog.Logger(t, log.LevelInfo), cfg, metrics.NoopMetrics)
>>>>>>> f8143c8c
	require.ErrorIs(t, err, cfg.Check())
	require.Nil(t, app)
}<|MERGE_RESOLUTION|>--- conflicted
+++ resolved
@@ -13,11 +13,7 @@
 
 func TestMainShouldReturnErrorWhenConfigInvalid(t *testing.T) {
 	cfg := &config.Config{}
-<<<<<<< HEAD
-	app, err := Main(context.Background(), testlog.Logger(t, log.LevelInfo), cfg)
-=======
 	app, err := Main(context.Background(), testlog.Logger(t, log.LevelInfo), cfg, metrics.NoopMetrics)
->>>>>>> f8143c8c
 	require.ErrorIs(t, err, cfg.Check())
 	require.Nil(t, app)
 }