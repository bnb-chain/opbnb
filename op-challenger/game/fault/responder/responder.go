package responder

import (
	"context"
	"errors"
	"fmt"
<<<<<<< HEAD
	"math/big"
=======
>>>>>>> f8143c8c

	"github.com/ethereum-optimism/optimism/op-challenger/game/fault/preimages"
	"github.com/ethereum-optimism/optimism/op-challenger/game/fault/types"
	gameTypes "github.com/ethereum-optimism/optimism/op-challenger/game/types"
	"github.com/ethereum-optimism/optimism/op-service/txmgr"
	"github.com/ethereum/go-ethereum/common"
<<<<<<< HEAD

=======
>>>>>>> f8143c8c
	"github.com/ethereum/go-ethereum/log"
)

type GameContract interface {
	CallResolve(ctx context.Context) (gameTypes.GameStatus, error)
	ResolveTx() (txmgr.TxCandidate, error)
	CallResolveClaim(ctx context.Context, claimIdx uint64) error
	ResolveClaimTx(claimIdx uint64) (txmgr.TxCandidate, error)
<<<<<<< HEAD
	AttackTx(parentContractIndex uint64, pivot common.Hash) (txmgr.TxCandidate, error)
	DefendTx(parentContractIndex uint64, pivot common.Hash) (txmgr.TxCandidate, error)
	StepTx(claimIdx uint64, isAttack bool, stateData []byte, proof []byte) (txmgr.TxCandidate, error)
	GetRequiredBond(ctx context.Context, position types.Position) (*big.Int, error)
}

type Oracle interface {
	GlobalDataExists(ctx context.Context, data *types.PreimageOracleData) (bool, error)
}

// FaultResponder implements the [Responder] interface to send onchain transactions.
type FaultResponder struct {
	log      log.Logger
	sender   gameTypes.TxSender
	contract GameContract
	uploader preimages.PreimageUploader
	oracle   Oracle
}

// NewFaultResponder returns a new [FaultResponder].
func NewFaultResponder(logger log.Logger, sender gameTypes.TxSender, contract GameContract, uploader preimages.PreimageUploader, oracle Oracle) (*FaultResponder, error) {
	return &FaultResponder{
		log:      logger,
		sender:   sender,
		contract: contract,
		uploader: uploader,
		oracle:   oracle,
	}, nil
}

=======
	AttackTx(ctx context.Context, parent types.Claim, pivot common.Hash) (txmgr.TxCandidate, error)
	DefendTx(ctx context.Context, parent types.Claim, pivot common.Hash) (txmgr.TxCandidate, error)
	StepTx(claimIdx uint64, isAttack bool, stateData []byte, proof []byte) (txmgr.TxCandidate, error)
	ChallengeL2BlockNumberTx(challenge *types.InvalidL2BlockNumberChallenge) (txmgr.TxCandidate, error)
}

type Oracle interface {
	GlobalDataExists(ctx context.Context, data *types.PreimageOracleData) (bool, error)
}

type TxSender interface {
	SendAndWaitSimple(txPurpose string, txs ...txmgr.TxCandidate) error
}

// FaultResponder implements the [Responder] interface to send onchain transactions.
type FaultResponder struct {
	log      log.Logger
	sender   TxSender
	contract GameContract
	uploader preimages.PreimageUploader
	oracle   Oracle
}

// NewFaultResponder returns a new [FaultResponder].
func NewFaultResponder(logger log.Logger, sender TxSender, contract GameContract, uploader preimages.PreimageUploader, oracle Oracle) (*FaultResponder, error) {
	return &FaultResponder{
		log:      logger,
		sender:   sender,
		contract: contract,
		uploader: uploader,
		oracle:   oracle,
	}, nil
}

>>>>>>> f8143c8c
// CallResolve determines if the resolve function on the fault dispute game contract
// would succeed. Returns the game status if the call would succeed, errors otherwise.
func (r *FaultResponder) CallResolve(ctx context.Context) (gameTypes.GameStatus, error) {
	return r.contract.CallResolve(ctx)
}

// Resolve executes a resolve transaction to resolve a fault dispute game.
func (r *FaultResponder) Resolve() error {
	candidate, err := r.contract.ResolveTx()
	if err != nil {
		return err
	}

<<<<<<< HEAD
	return r.sendTxAndWait("resolve game", candidate)
=======
	return r.sender.SendAndWaitSimple("resolve game", candidate)
>>>>>>> f8143c8c
}

// CallResolveClaim determines if the resolveClaim function on the fault dispute game contract
// would succeed.
func (r *FaultResponder) CallResolveClaim(ctx context.Context, claimIdx uint64) error {
	return r.contract.CallResolveClaim(ctx, claimIdx)
}

<<<<<<< HEAD
// ResolveClaim executes a resolveClaim transaction to resolve a fault dispute game.
func (r *FaultResponder) ResolveClaim(claimIdx uint64) error {
	candidate, err := r.contract.ResolveClaimTx(claimIdx)
	if err != nil {
		return err
	}
	return r.sendTxAndWait("resolve claim", candidate)
=======
// ResolveClaims executes resolveClaim transactions to resolve claims in a dispute game.
func (r *FaultResponder) ResolveClaims(claimIdxs ...uint64) error {
	txs := make([]txmgr.TxCandidate, 0, len(claimIdxs))
	for _, claimIdx := range claimIdxs {
		candidate, err := r.contract.ResolveClaimTx(claimIdx)
		if err != nil {
			return err
		}
		txs = append(txs, candidate)
	}
	return r.sender.SendAndWaitSimple("resolve claim", txs...)
>>>>>>> f8143c8c
}

func (r *FaultResponder) PerformAction(ctx context.Context, action types.Action) error {
	if action.OracleData != nil {
		var preimageExists bool
		var err error
		if !action.OracleData.IsLocal {
			preimageExists, err = r.oracle.GlobalDataExists(ctx, action.OracleData)
			if err != nil {
				return fmt.Errorf("failed to check if preimage exists: %w", err)
			}
		}
		// Always upload local preimages
		if !preimageExists {
<<<<<<< HEAD
			err := r.uploader.UploadPreimage(ctx, uint64(action.ParentIdx), action.OracleData)
=======
			err := r.uploader.UploadPreimage(ctx, uint64(action.ParentClaim.ContractIndex), action.OracleData)
>>>>>>> f8143c8c
			if errors.Is(err, preimages.ErrChallengePeriodNotOver) {
				r.log.Debug("Large Preimage Squeeze failed, challenge period not over")
				return nil
			} else if err != nil {
				return fmt.Errorf("failed to upload preimage: %w", err)
			}
		}
	}
	var candidate txmgr.TxCandidate
	var err error
	switch action.Type {
	case types.ActionTypeMove:
		var movePos types.Position
		if action.IsAttack {
<<<<<<< HEAD
			movePos = action.ParentPosition.Attack()
			candidate, err = r.contract.AttackTx(uint64(action.ParentIdx), action.Value)
		} else {
			movePos = action.ParentPosition.Defend()
			candidate, err = r.contract.DefendTx(uint64(action.ParentIdx), action.Value)
=======
			candidate, err = r.contract.AttackTx(ctx, action.ParentClaim, action.Value)
		} else {
			candidate, err = r.contract.DefendTx(ctx, action.ParentClaim, action.Value)
>>>>>>> f8143c8c
		}

		bondValue, err := r.contract.GetRequiredBond(ctx, movePos)
		if err != nil {
			return err
		}
		candidate.Value = bondValue
	case types.ActionTypeStep:
<<<<<<< HEAD
		candidate, err = r.contract.StepTx(uint64(action.ParentIdx), action.IsAttack, action.PreState, action.ProofData)
=======
		candidate, err = r.contract.StepTx(uint64(action.ParentClaim.ContractIndex), action.IsAttack, action.PreState, action.ProofData)
	case types.ActionTypeChallengeL2BlockNumber:
		candidate, err = r.contract.ChallengeL2BlockNumberTx(action.InvalidL2BlockNumberChallenge)
>>>>>>> f8143c8c
	}
	if err != nil {
		return err
	}
<<<<<<< HEAD
	return r.sendTxAndWait("perform action", candidate)
}

// sendTxAndWait sends a transaction through the [txmgr] and waits for a receipt.
// This sets the tx GasLimit to 0, performing gas estimation online through the [txmgr].
func (r *FaultResponder) sendTxAndWait(purpose string, candidate txmgr.TxCandidate) error {
	_, err := r.sender.SendAndWait(purpose, candidate)
	return err
=======
	return r.sender.SendAndWaitSimple("perform action", candidate)
>>>>>>> f8143c8c
}<|MERGE_RESOLUTION|>--- conflicted
+++ resolved
@@ -4,20 +4,12 @@
 	"context"
 	"errors"
 	"fmt"
-<<<<<<< HEAD
-	"math/big"
-=======
->>>>>>> f8143c8c
 
 	"github.com/ethereum-optimism/optimism/op-challenger/game/fault/preimages"
 	"github.com/ethereum-optimism/optimism/op-challenger/game/fault/types"
 	gameTypes "github.com/ethereum-optimism/optimism/op-challenger/game/types"
 	"github.com/ethereum-optimism/optimism/op-service/txmgr"
 	"github.com/ethereum/go-ethereum/common"
-<<<<<<< HEAD
-
-=======
->>>>>>> f8143c8c
 	"github.com/ethereum/go-ethereum/log"
 )
 
@@ -26,38 +18,6 @@
 	ResolveTx() (txmgr.TxCandidate, error)
 	CallResolveClaim(ctx context.Context, claimIdx uint64) error
 	ResolveClaimTx(claimIdx uint64) (txmgr.TxCandidate, error)
-<<<<<<< HEAD
-	AttackTx(parentContractIndex uint64, pivot common.Hash) (txmgr.TxCandidate, error)
-	DefendTx(parentContractIndex uint64, pivot common.Hash) (txmgr.TxCandidate, error)
-	StepTx(claimIdx uint64, isAttack bool, stateData []byte, proof []byte) (txmgr.TxCandidate, error)
-	GetRequiredBond(ctx context.Context, position types.Position) (*big.Int, error)
-}
-
-type Oracle interface {
-	GlobalDataExists(ctx context.Context, data *types.PreimageOracleData) (bool, error)
-}
-
-// FaultResponder implements the [Responder] interface to send onchain transactions.
-type FaultResponder struct {
-	log      log.Logger
-	sender   gameTypes.TxSender
-	contract GameContract
-	uploader preimages.PreimageUploader
-	oracle   Oracle
-}
-
-// NewFaultResponder returns a new [FaultResponder].
-func NewFaultResponder(logger log.Logger, sender gameTypes.TxSender, contract GameContract, uploader preimages.PreimageUploader, oracle Oracle) (*FaultResponder, error) {
-	return &FaultResponder{
-		log:      logger,
-		sender:   sender,
-		contract: contract,
-		uploader: uploader,
-		oracle:   oracle,
-	}, nil
-}
-
-=======
 	AttackTx(ctx context.Context, parent types.Claim, pivot common.Hash) (txmgr.TxCandidate, error)
 	DefendTx(ctx context.Context, parent types.Claim, pivot common.Hash) (txmgr.TxCandidate, error)
 	StepTx(claimIdx uint64, isAttack bool, stateData []byte, proof []byte) (txmgr.TxCandidate, error)
@@ -92,7 +52,6 @@
 	}, nil
 }
 
->>>>>>> f8143c8c
 // CallResolve determines if the resolve function on the fault dispute game contract
 // would succeed. Returns the game status if the call would succeed, errors otherwise.
 func (r *FaultResponder) CallResolve(ctx context.Context) (gameTypes.GameStatus, error) {
@@ -106,11 +65,7 @@
 		return err
 	}
 
-<<<<<<< HEAD
-	return r.sendTxAndWait("resolve game", candidate)
-=======
 	return r.sender.SendAndWaitSimple("resolve game", candidate)
->>>>>>> f8143c8c
 }
 
 // CallResolveClaim determines if the resolveClaim function on the fault dispute game contract
@@ -119,15 +74,6 @@
 	return r.contract.CallResolveClaim(ctx, claimIdx)
 }
 
-<<<<<<< HEAD
-// ResolveClaim executes a resolveClaim transaction to resolve a fault dispute game.
-func (r *FaultResponder) ResolveClaim(claimIdx uint64) error {
-	candidate, err := r.contract.ResolveClaimTx(claimIdx)
-	if err != nil {
-		return err
-	}
-	return r.sendTxAndWait("resolve claim", candidate)
-=======
 // ResolveClaims executes resolveClaim transactions to resolve claims in a dispute game.
 func (r *FaultResponder) ResolveClaims(claimIdxs ...uint64) error {
 	txs := make([]txmgr.TxCandidate, 0, len(claimIdxs))
@@ -139,7 +85,6 @@
 		txs = append(txs, candidate)
 	}
 	return r.sender.SendAndWaitSimple("resolve claim", txs...)
->>>>>>> f8143c8c
 }
 
 func (r *FaultResponder) PerformAction(ctx context.Context, action types.Action) error {
@@ -154,11 +99,7 @@
 		}
 		// Always upload local preimages
 		if !preimageExists {
-<<<<<<< HEAD
-			err := r.uploader.UploadPreimage(ctx, uint64(action.ParentIdx), action.OracleData)
-=======
 			err := r.uploader.UploadPreimage(ctx, uint64(action.ParentClaim.ContractIndex), action.OracleData)
->>>>>>> f8143c8c
 			if errors.Is(err, preimages.ErrChallengePeriodNotOver) {
 				r.log.Debug("Large Preimage Squeeze failed, challenge period not over")
 				return nil
@@ -173,17 +114,9 @@
 	case types.ActionTypeMove:
 		var movePos types.Position
 		if action.IsAttack {
-<<<<<<< HEAD
-			movePos = action.ParentPosition.Attack()
-			candidate, err = r.contract.AttackTx(uint64(action.ParentIdx), action.Value)
-		} else {
-			movePos = action.ParentPosition.Defend()
-			candidate, err = r.contract.DefendTx(uint64(action.ParentIdx), action.Value)
-=======
 			candidate, err = r.contract.AttackTx(ctx, action.ParentClaim, action.Value)
 		} else {
 			candidate, err = r.contract.DefendTx(ctx, action.ParentClaim, action.Value)
->>>>>>> f8143c8c
 		}
 
 		bondValue, err := r.contract.GetRequiredBond(ctx, movePos)
@@ -192,27 +125,12 @@
 		}
 		candidate.Value = bondValue
 	case types.ActionTypeStep:
-<<<<<<< HEAD
-		candidate, err = r.contract.StepTx(uint64(action.ParentIdx), action.IsAttack, action.PreState, action.ProofData)
-=======
 		candidate, err = r.contract.StepTx(uint64(action.ParentClaim.ContractIndex), action.IsAttack, action.PreState, action.ProofData)
 	case types.ActionTypeChallengeL2BlockNumber:
 		candidate, err = r.contract.ChallengeL2BlockNumberTx(action.InvalidL2BlockNumberChallenge)
->>>>>>> f8143c8c
 	}
 	if err != nil {
 		return err
 	}
-<<<<<<< HEAD
-	return r.sendTxAndWait("perform action", candidate)
-}
-
-// sendTxAndWait sends a transaction through the [txmgr] and waits for a receipt.
-// This sets the tx GasLimit to 0, performing gas estimation online through the [txmgr].
-func (r *FaultResponder) sendTxAndWait(purpose string, candidate txmgr.TxCandidate) error {
-	_, err := r.sender.SendAndWait(purpose, candidate)
-	return err
-=======
 	return r.sender.SendAndWaitSimple("perform action", candidate)
->>>>>>> f8143c8c
 }