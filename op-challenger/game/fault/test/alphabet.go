package test

import (
	"context"
	"math/big"
	"testing"

	"github.com/ethereum-optimism/optimism/op-challenger/game/fault/trace/alphabet"
	"github.com/ethereum-optimism/optimism/op-challenger/game/fault/types"
)

<<<<<<< HEAD
func NewAlphabetWithProofProvider(t *testing.T, startingL2BlockNumber *big.Int, maxDepth types.Depth, oracleError error) *alphabetWithProofProvider {
	return &alphabetWithProofProvider{
=======
func NewAlphabetWithProofProvider(t *testing.T, startingL2BlockNumber *big.Int, maxDepth types.Depth, oracleError error) *AlphabetWithProofProvider {
	return &AlphabetWithProofProvider{
>>>>>>> f8143c8c
		alphabet.NewTraceProvider(startingL2BlockNumber, maxDepth),
		maxDepth,
		oracleError,
		nil,
	}
}

func NewAlphabetClaimBuilder(t *testing.T, startingL2BlockNumber *big.Int, maxDepth types.Depth) *ClaimBuilder {
	alphabetProvider := NewAlphabetWithProofProvider(t, startingL2BlockNumber, maxDepth, nil)
	return NewClaimBuilder(t, maxDepth, alphabetProvider)
}

type AlphabetWithProofProvider struct {
	*alphabet.AlphabetTraceProvider
<<<<<<< HEAD
	depth       types.Depth
	OracleError error
=======
	depth            types.Depth
	OracleError      error
	L2BlockChallenge *types.InvalidL2BlockNumberChallenge
>>>>>>> f8143c8c
}

func (a *AlphabetWithProofProvider) GetStepData(ctx context.Context, i types.Position) ([]byte, []byte, *types.PreimageOracleData, error) {
	preimage, _, _, err := a.AlphabetTraceProvider.GetStepData(ctx, i)
	if err != nil {
		return nil, nil, nil, err
	}
	traceIndex := i.TraceIndex(a.depth).Uint64()
	data := types.NewPreimageOracleData([]byte{byte(traceIndex)}, []byte{byte(traceIndex - 1)}, uint32(traceIndex-1))
	return preimage, []byte{byte(traceIndex - 1)}, data, nil
}

func (c *AlphabetWithProofProvider) GetL2BlockNumberChallenge(_ context.Context) (*types.InvalidL2BlockNumberChallenge, error) {
	if c.L2BlockChallenge != nil {
		return c.L2BlockChallenge, nil
	} else {
		return nil, types.ErrL2BlockNumberValid
	}
}<|MERGE_RESOLUTION|>--- conflicted
+++ resolved
@@ -9,13 +9,8 @@
 	"github.com/ethereum-optimism/optimism/op-challenger/game/fault/types"
 )
 
-<<<<<<< HEAD
-func NewAlphabetWithProofProvider(t *testing.T, startingL2BlockNumber *big.Int, maxDepth types.Depth, oracleError error) *alphabetWithProofProvider {
-	return &alphabetWithProofProvider{
-=======
 func NewAlphabetWithProofProvider(t *testing.T, startingL2BlockNumber *big.Int, maxDepth types.Depth, oracleError error) *AlphabetWithProofProvider {
 	return &AlphabetWithProofProvider{
->>>>>>> f8143c8c
 		alphabet.NewTraceProvider(startingL2BlockNumber, maxDepth),
 		maxDepth,
 		oracleError,
@@ -30,14 +25,9 @@
 
 type AlphabetWithProofProvider struct {
 	*alphabet.AlphabetTraceProvider
-<<<<<<< HEAD
-	depth       types.Depth
-	OracleError error
-=======
 	depth            types.Depth
 	OracleError      error
 	L2BlockChallenge *types.InvalidL2BlockNumberChallenge
->>>>>>> f8143c8c
 }
 
 func (a *AlphabetWithProofProvider) GetStepData(ctx context.Context, i types.Position) ([]byte, []byte, *types.PreimageOracleData, error) {
