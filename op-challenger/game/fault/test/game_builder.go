package test

import (
	"math/big"
	"testing"

	"github.com/ethereum-optimism/optimism/op-challenger/game/fault/types"
	"github.com/ethereum/go-ethereum/common"
)

type GameBuilder struct {
	builder         *ClaimBuilder
	Game            types.Game
	ExpectedActions []types.Action
}

func NewGameBuilderFromGame(t *testing.T, provider types.TraceProvider, game types.Game) *GameBuilder {
	claimBuilder := NewClaimBuilder(t, game.MaxDepth(), provider)
	return &GameBuilder{
		builder: claimBuilder,
		Game:    types.NewGameState(game.Claims(), game.MaxDepth()),
	}
}

func (c *ClaimBuilder) GameBuilder(rootOpts ...ClaimOpt) *GameBuilder {
	return &GameBuilder{
		builder: c,
		Game:    types.NewGameState([]types.Claim{c.CreateRootClaim(rootOpts...)}, c.maxDepth),
	}
}

type GameBuilderSeq struct {
	gameBuilder *GameBuilder
	builder     *ClaimBuilder
	lastClaim   types.Claim
}

func (g *GameBuilder) Seq() *GameBuilderSeq {
	return g.SeqFrom(g.Game.Claims()[0])
}

func (g *GameBuilder) SeqFrom(claim types.Claim) *GameBuilderSeq {
	return &GameBuilderSeq{
		gameBuilder: g,
		builder:     g.builder,
		lastClaim:   claim,
	}
}

func (g *GameBuilderSeq) IsMaxDepth() bool {
	return g.lastClaim.Depth() == g.gameBuilder.Game.MaxDepth()
}

func (g *GameBuilderSeq) IsRoot() bool {
	return g.lastClaim.IsRoot()
}

// addClaimToGame replaces the game being built with a new instance that has claim as the latest claim.
// The ContractIndex in claim is updated with its position in the game's claim array.
// Does nothing if the claim already exists
func (s *GameBuilderSeq) addClaimToGame(claim *types.Claim) {
	if s.gameBuilder.Game.IsDuplicate(*claim) {
		return
	}
	claim.ContractIndex = len(s.gameBuilder.Game.Claims())
	claims := append(s.gameBuilder.Game.Claims(), *claim)
	s.gameBuilder.Game = types.NewGameState(claims, s.builder.maxDepth)
}

func (s *GameBuilderSeq) Attack(opts ...ClaimOpt) *GameBuilderSeq {
	claim := s.builder.AttackClaim(s.lastClaim, opts...)
	s.addClaimToGame(&claim)
	return &GameBuilderSeq{
		gameBuilder: s.gameBuilder,
		builder:     s.builder,
		lastClaim:   claim,
	}
}

func (s *GameBuilderSeq) Defend(opts ...ClaimOpt) *GameBuilderSeq {
	claim := s.builder.DefendClaim(s.lastClaim, opts...)
	s.addClaimToGame(&claim)
	return &GameBuilderSeq{
		gameBuilder: s.gameBuilder,
		builder:     s.builder,
		lastClaim:   claim,
	}
}

func (s *GameBuilderSeq) Step(opts ...ClaimOpt) {
	cfg := newClaimCfg(opts...)
	claimant := DefaultClaimant
	if cfg.claimant != (common.Address{}) {
		claimant = cfg.claimant
	}
	claims := s.gameBuilder.Game.Claims()
	claims[len(claims)-1].CounteredBy = claimant
	s.gameBuilder.Game = types.NewGameState(claims, s.builder.maxDepth)
}

func (s *GameBuilderSeq) ExpectAttack() *GameBuilderSeq {
	newPos := s.lastClaim.Position.Attack()
	value := s.builder.CorrectClaimAtPosition(newPos)
	s.gameBuilder.ExpectedActions = append(s.gameBuilder.ExpectedActions, types.Action{
<<<<<<< HEAD
		Type:           types.ActionTypeMove,
		ParentIdx:      s.lastClaim.ContractIndex,
		ParentPosition: s.lastClaim.Position,
		IsAttack:       true,
		Value:          value,
=======
		Type:        types.ActionTypeMove,
		ParentClaim: s.lastClaim,
		IsAttack:    true,
		Value:       value,
>>>>>>> f8143c8c
	})
	return s
}

func (s *GameBuilderSeq) ExpectDefend() *GameBuilderSeq {
	newPos := s.lastClaim.Position.Defend()
	value := s.builder.CorrectClaimAtPosition(newPos)
	s.gameBuilder.ExpectedActions = append(s.gameBuilder.ExpectedActions, types.Action{
<<<<<<< HEAD
		Type:           types.ActionTypeMove,
		ParentIdx:      s.lastClaim.ContractIndex,
		ParentPosition: s.lastClaim.Position,
		IsAttack:       false,
		Value:          value,
=======
		Type:        types.ActionTypeMove,
		ParentClaim: s.lastClaim,
		IsAttack:    false,
		Value:       value,
>>>>>>> f8143c8c
	})
	return s
}

func (s *GameBuilderSeq) ExpectStepAttack() *GameBuilderSeq {
	traceIdx := s.lastClaim.TraceIndex(s.builder.maxDepth)
	s.gameBuilder.ExpectedActions = append(s.gameBuilder.ExpectedActions, types.Action{
<<<<<<< HEAD
		Type:           types.ActionTypeStep,
		ParentIdx:      s.lastClaim.ContractIndex,
		ParentPosition: s.lastClaim.Position,
		IsAttack:       true,
		PreState:       s.builder.CorrectPreState(traceIdx),
		ProofData:      s.builder.CorrectProofData(traceIdx),
		OracleData:     s.builder.CorrectOracleData(traceIdx),
=======
		Type:        types.ActionTypeStep,
		ParentClaim: s.lastClaim,
		IsAttack:    true,
		PreState:    s.builder.CorrectPreState(traceIdx),
		ProofData:   s.builder.CorrectProofData(traceIdx),
		OracleData:  s.builder.CorrectOracleData(traceIdx),
>>>>>>> f8143c8c
	})
	return s
}

func (s *GameBuilderSeq) ExpectStepDefend() *GameBuilderSeq {
	traceIdx := new(big.Int).Add(s.lastClaim.TraceIndex(s.builder.maxDepth), big.NewInt(1))
	s.gameBuilder.ExpectedActions = append(s.gameBuilder.ExpectedActions, types.Action{
<<<<<<< HEAD
		Type:           types.ActionTypeStep,
		ParentIdx:      s.lastClaim.ContractIndex,
		ParentPosition: s.lastClaim.Position,
		IsAttack:       false,
		PreState:       s.builder.CorrectPreState(traceIdx),
		ProofData:      s.builder.CorrectProofData(traceIdx),
		OracleData:     s.builder.CorrectOracleData(traceIdx),
=======
		Type:        types.ActionTypeStep,
		ParentClaim: s.lastClaim,
		IsAttack:    false,
		PreState:    s.builder.CorrectPreState(traceIdx),
		ProofData:   s.builder.CorrectProofData(traceIdx),
		OracleData:  s.builder.CorrectOracleData(traceIdx),
>>>>>>> f8143c8c
	})
	return s
}<|MERGE_RESOLUTION|>--- conflicted
+++ resolved
@@ -102,18 +102,10 @@
 	newPos := s.lastClaim.Position.Attack()
 	value := s.builder.CorrectClaimAtPosition(newPos)
 	s.gameBuilder.ExpectedActions = append(s.gameBuilder.ExpectedActions, types.Action{
-<<<<<<< HEAD
-		Type:           types.ActionTypeMove,
-		ParentIdx:      s.lastClaim.ContractIndex,
-		ParentPosition: s.lastClaim.Position,
-		IsAttack:       true,
-		Value:          value,
-=======
 		Type:        types.ActionTypeMove,
 		ParentClaim: s.lastClaim,
 		IsAttack:    true,
 		Value:       value,
->>>>>>> f8143c8c
 	})
 	return s
 }
@@ -122,18 +114,10 @@
 	newPos := s.lastClaim.Position.Defend()
 	value := s.builder.CorrectClaimAtPosition(newPos)
 	s.gameBuilder.ExpectedActions = append(s.gameBuilder.ExpectedActions, types.Action{
-<<<<<<< HEAD
-		Type:           types.ActionTypeMove,
-		ParentIdx:      s.lastClaim.ContractIndex,
-		ParentPosition: s.lastClaim.Position,
-		IsAttack:       false,
-		Value:          value,
-=======
 		Type:        types.ActionTypeMove,
 		ParentClaim: s.lastClaim,
 		IsAttack:    false,
 		Value:       value,
->>>>>>> f8143c8c
 	})
 	return s
 }
@@ -141,22 +125,12 @@
 func (s *GameBuilderSeq) ExpectStepAttack() *GameBuilderSeq {
 	traceIdx := s.lastClaim.TraceIndex(s.builder.maxDepth)
 	s.gameBuilder.ExpectedActions = append(s.gameBuilder.ExpectedActions, types.Action{
-<<<<<<< HEAD
-		Type:           types.ActionTypeStep,
-		ParentIdx:      s.lastClaim.ContractIndex,
-		ParentPosition: s.lastClaim.Position,
-		IsAttack:       true,
-		PreState:       s.builder.CorrectPreState(traceIdx),
-		ProofData:      s.builder.CorrectProofData(traceIdx),
-		OracleData:     s.builder.CorrectOracleData(traceIdx),
-=======
 		Type:        types.ActionTypeStep,
 		ParentClaim: s.lastClaim,
 		IsAttack:    true,
 		PreState:    s.builder.CorrectPreState(traceIdx),
 		ProofData:   s.builder.CorrectProofData(traceIdx),
 		OracleData:  s.builder.CorrectOracleData(traceIdx),
->>>>>>> f8143c8c
 	})
 	return s
 }
@@ -164,22 +138,12 @@
 func (s *GameBuilderSeq) ExpectStepDefend() *GameBuilderSeq {
 	traceIdx := new(big.Int).Add(s.lastClaim.TraceIndex(s.builder.maxDepth), big.NewInt(1))
 	s.gameBuilder.ExpectedActions = append(s.gameBuilder.ExpectedActions, types.Action{
-<<<<<<< HEAD
-		Type:           types.ActionTypeStep,
-		ParentIdx:      s.lastClaim.ContractIndex,
-		ParentPosition: s.lastClaim.Position,
-		IsAttack:       false,
-		PreState:       s.builder.CorrectPreState(traceIdx),
-		ProofData:      s.builder.CorrectProofData(traceIdx),
-		OracleData:     s.builder.CorrectOracleData(traceIdx),
-=======
 		Type:        types.ActionTypeStep,
 		ParentClaim: s.lastClaim,
 		IsAttack:    false,
 		PreState:    s.builder.CorrectPreState(traceIdx),
 		ProofData:   s.builder.CorrectProofData(traceIdx),
 		OracleData:  s.builder.CorrectOracleData(traceIdx),
->>>>>>> f8143c8c
 	})
 	return s
 }