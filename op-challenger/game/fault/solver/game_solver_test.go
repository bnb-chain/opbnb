package solver

import (
	"context"
	"encoding/hex"
	"fmt"
	"math/big"
	"testing"

	faulttest "github.com/ethereum-optimism/optimism/op-challenger/game/fault/test"
	"github.com/ethereum-optimism/optimism/op-challenger/game/fault/trace"
	"github.com/ethereum-optimism/optimism/op-challenger/game/fault/types"
<<<<<<< HEAD
=======
	"github.com/ethereum-optimism/optimism/op-service/eth"
>>>>>>> f8143c8c
	"github.com/ethereum/go-ethereum/common"
	"github.com/stretchr/testify/require"
)

func TestCalculateNextActions_ChallengeL2BlockNumber(t *testing.T) {
	startingBlock := big.NewInt(5)
	maxDepth := types.Depth(6)
	challenge := &types.InvalidL2BlockNumberChallenge{
		Output: &eth.OutputResponse{OutputRoot: eth.Bytes32{0xbb}},
	}
	claimBuilder := faulttest.NewAlphabetClaimBuilder(t, startingBlock, maxDepth)
	traceProvider := faulttest.NewAlphabetWithProofProvider(t, startingBlock, maxDepth, nil)
	solver := NewGameSolver(maxDepth, trace.NewSimpleTraceAccessor(traceProvider))

	// Do not challenge when provider returns error indicating l2 block is valid
	actions, err := solver.CalculateNextActions(context.Background(), claimBuilder.GameBuilder().Game)
	require.NoError(t, err)
	require.Len(t, actions, 0)

	// Do challenge when the provider returns a challenge
	traceProvider.L2BlockChallenge = challenge
	actions, err = solver.CalculateNextActions(context.Background(), claimBuilder.GameBuilder().Game)
	require.NoError(t, err)
	require.Len(t, actions, 1)
	action := actions[0]
	require.Equal(t, types.ActionTypeChallengeL2BlockNumber, action.Type)
	require.Equal(t, challenge, action.InvalidL2BlockNumberChallenge)
}

func TestCalculateNextActions(t *testing.T) {
	maxDepth := types.Depth(6)
	startingL2BlockNumber := big.NewInt(0)
	claimBuilder := faulttest.NewAlphabetClaimBuilder(t, startingL2BlockNumber, maxDepth)

	tests := []struct {
		name             string
		rootClaimCorrect bool
		setupGame        func(builder *faulttest.GameBuilder)
	}{
		{
			name: "AttackRootClaim",
			setupGame: func(builder *faulttest.GameBuilder) {
				builder.Seq().ExpectAttack()
			},
		},
		{
<<<<<<< HEAD
			// Note: The fault dispute game contract should prevent a correct root claim from actually being posted
			// But for completeness, test we ignore it so we don't get sucked into playing an unwinnable game.
=======
>>>>>>> f8143c8c
			name:             "DoNotAttackCorrectRootClaim_AgreeWithOutputRoot",
			rootClaimCorrect: true,
			setupGame:        func(builder *faulttest.GameBuilder) {},
		},
		{
			name: "DoNotPerformDuplicateMoves",
			setupGame: func(builder *faulttest.GameBuilder) {
				// Expected move has already been made.
				builder.Seq().Attack()
			},
		},
		{
			name: "RespondToAllClaimsAtDisagreeingLevel",
			setupGame: func(builder *faulttest.GameBuilder) {
				honestClaim := builder.Seq().Attack()
				honestClaim.Attack().ExpectDefend()
				honestClaim.Defend().ExpectDefend()
				honestClaim.Attack(faulttest.WithValue(common.Hash{0xaa})).ExpectAttack()
				honestClaim.Attack(faulttest.WithValue(common.Hash{0xbb})).ExpectAttack()
				honestClaim.Defend(faulttest.WithValue(common.Hash{0xcc})).ExpectAttack()
				honestClaim.Defend(faulttest.WithValue(common.Hash{0xdd})).ExpectAttack()
			},
		},
		{
			name: "StepAtMaxDepth",
			setupGame: func(builder *faulttest.GameBuilder) {
				lastHonestClaim := builder.Seq().
					Attack().
					Attack().
					Defend().
					Defend().
					Defend()
				lastHonestClaim.Attack().ExpectStepDefend()
				lastHonestClaim.Attack(faulttest.WithValue(common.Hash{0xdd})).ExpectStepAttack()
			},
		},
		{
			name: "PoisonedPreState",
			setupGame: func(builder *faulttest.GameBuilder) {
				// A claim hash that has no pre-image
				maliciousStateHash := common.Hash{0x01, 0xaa}

				// Dishonest actor counters their own claims to set up a situation with an invalid prestate
				// The honest actor should ignore path created by the dishonest actor, only supporting its own attack on the root claim
				honestMove := builder.Seq().Attack() // This expected action is the winning move.
				dishonestMove := honestMove.Attack(faulttest.WithValue(maliciousStateHash))
				// The expected action by the honest actor
				dishonestMove.ExpectAttack()
				// The honest actor will ignore this poisoned path
				dishonestMove.
					Defend(faulttest.WithValue(maliciousStateHash)).
					Attack(faulttest.WithValue(maliciousStateHash))
			},
		},
		{
			name: "Freeloader-ValidClaimAtInvalidAttackPosition",
			setupGame: func(builder *faulttest.GameBuilder) {
				builder.Seq().
					Attack().                // Honest response to invalid root
					Defend().ExpectDefend(). // Defender agrees at this point, we should defend
					Attack().ExpectDefend()  // Freeloader attacks instead of defends
			},
		},
		{
			name: "Freeloader-InvalidClaimAtInvalidAttackPosition",
			setupGame: func(builder *faulttest.GameBuilder) {
				builder.Seq().
					Attack().                                                     // Honest response to invalid root
					Defend().ExpectDefend().                                      // Defender agrees at this point, we should defend
					Attack(faulttest.WithValue(common.Hash{0xbb})).ExpectAttack() // Freeloader attacks with wrong claim instead of defends
			},
		},
		{
			name: "Freeloader-InvalidClaimAtValidDefensePosition",
			setupGame: func(builder *faulttest.GameBuilder) {
				builder.Seq().
					Attack().                                                     // Honest response to invalid root
					Defend().ExpectDefend().                                      // Defender agrees at this point, we should defend
					Defend(faulttest.WithValue(common.Hash{0xbb})).ExpectAttack() // Freeloader defends with wrong claim, we should attack
			},
		},
		{
			name: "Freeloader-InvalidClaimAtValidAttackPosition",
			setupGame: func(builder *faulttest.GameBuilder) {
				builder.Seq().
					Attack().                                                      // Honest response to invalid root
					Defend(faulttest.WithValue(common.Hash{0xaa})).ExpectAttack(). // Defender disagrees at this point, we should attack
					Attack(faulttest.WithValue(common.Hash{0xbb})).ExpectAttack()  // Freeloader attacks with wrong claim instead of defends
			},
		},
		{
			name: "Freeloader-InvalidClaimAtInvalidDefensePosition",
			setupGame: func(builder *faulttest.GameBuilder) {
				builder.Seq().
					Attack().                                                      // Honest response to invalid root
					Defend(faulttest.WithValue(common.Hash{0xaa})).ExpectAttack(). // Defender disagrees at this point, we should attack
					Defend(faulttest.WithValue(common.Hash{0xbb}))                 // Freeloader defends with wrong claim but we must not respond to avoid poisoning
			},
		},
		{
			name: "Freeloader-ValidClaimAtInvalidAttackPosition-RespondingToDishonestButCorrectAttack",
			setupGame: func(builder *faulttest.GameBuilder) {
				builder.Seq().
					Attack().                // Honest response to invalid root
					Attack().ExpectDefend(). // Defender attacks with correct value, we should defend
					Attack().ExpectDefend()  // Freeloader attacks with wrong claim, we should defend
			},
		},
		{
			name: "Freeloader-DoNotCounterOwnClaim",
			setupGame: func(builder *faulttest.GameBuilder) {
				builder.Seq().
					Attack().                // Honest response to invalid root
					Attack().ExpectDefend(). // Defender attacks with correct value, we should defend
					Attack().                // Freeloader attacks instead, we should defend
					Defend()                 // We do defend and we shouldn't counter our own claim
			},
		},
		{
			name: "Freeloader-ContinueDefendingAgainstFreeloader",
			setupGame: func(builder *faulttest.GameBuilder) {
				builder.Seq(). // invalid root
						Attack().                                       // Honest response to invalid root
						Attack().ExpectDefend().                        // Defender attacks with correct value, we should defend
						Attack().                                       // Freeloader attacks instead, we should defend
						Defend().                                       // We do defend
						Attack(faulttest.WithValue(common.Hash{0xaa})). // freeloader attacks our defense, we should attack
						ExpectAttack()
			},
		},
		{
			name: "Freeloader-FreeloaderCountersRootClaim",
			setupGame: func(builder *faulttest.GameBuilder) {
				builder.Seq().
					ExpectAttack().                                 // Honest response to invalid root
					Attack(faulttest.WithValue(common.Hash{0xaa})). // freeloader
					ExpectAttack()                                  // Honest response to freeloader
			},
		},
	}

	for _, test := range tests {
		test := test
		t.Run(test.name, func(t *testing.T) {
			builder := claimBuilder.GameBuilder(faulttest.WithInvalidValue(!test.rootClaimCorrect))
			test.setupGame(builder)
			game := builder.Game

			solver := NewGameSolver(maxDepth, trace.NewSimpleTraceAccessor(claimBuilder.CorrectTraceProvider()))
			postState, actions := runStep(t, solver, game, claimBuilder.CorrectTraceProvider())
			for i, action := range builder.ExpectedActions {
				t.Logf("Expect %v: Type: %v, ParentIdx: %v, Attack: %v, Value: %v, PreState: %v, ProofData: %v",
					i, action.Type, action.ParentClaim.ContractIndex, action.IsAttack, action.Value, hex.EncodeToString(action.PreState), hex.EncodeToString(action.ProofData))
				require.Containsf(t, actions, action, "Expected claim %v missing", i)
			}
			require.Len(t, actions, len(builder.ExpectedActions), "Incorrect number of actions")

			verifyGameRules(t, postState, test.rootClaimCorrect)
		})
	}
}

func runStep(t *testing.T, solver *GameSolver, game types.Game, correctTraceProvider types.TraceProvider) (types.Game, []types.Action) {
	actions, err := solver.CalculateNextActions(context.Background(), game)
	require.NoError(t, err)

	postState := applyActions(game, challengerAddr, actions)

	for i, action := range actions {
		t.Logf("Move %v: Type: %v, ParentIdx: %v, Attack: %v, Value: %v, PreState: %v, ProofData: %v",
<<<<<<< HEAD
			i, action.Type, action.ParentIdx, action.IsAttack, action.Value, hex.EncodeToString(action.PreState), hex.EncodeToString(action.ProofData))
=======
			i, action.Type, action.ParentClaim.ContractIndex, action.IsAttack, action.Value, hex.EncodeToString(action.PreState), hex.EncodeToString(action.ProofData))
>>>>>>> f8143c8c
		// Check that every move the solver returns meets the generic validation rules
		require.NoError(t, checkRules(game, action, correctTraceProvider), "Attempting to perform invalid action")
	}
	return postState, actions
}

func TestMultipleRounds(t *testing.T) {
	t.Parallel()
	tests := []struct {
		name  string
		actor actor
	}{
		{
			name:  "SingleRoot",
			actor: doNothingActor,
		},
		{
			name:  "LinearAttackCorrect",
			actor: correctAttackLastClaim,
		},
		{
			name:  "LinearDefendCorrect",
			actor: correctDefendLastClaim,
		},
		{
			name:  "LinearAttackIncorrect",
			actor: incorrectAttackLastClaim,
		},
		{
			name:  "LinearDefendInorrect",
			actor: incorrectDefendLastClaim,
		},
		{
			name:  "LinearDefendIncorrectDefendCorrect",
			actor: combineActors(incorrectDefendLastClaim, correctDefendLastClaim),
		},
		{
			name:  "LinearAttackIncorrectDefendCorrect",
			actor: combineActors(incorrectAttackLastClaim, correctDefendLastClaim),
		},
		{
			name:  "LinearDefendIncorrectDefendIncorrect",
			actor: combineActors(incorrectDefendLastClaim, incorrectDefendLastClaim),
		},
		{
			name:  "LinearAttackIncorrectDefendIncorrect",
			actor: combineActors(incorrectAttackLastClaim, incorrectDefendLastClaim),
		},
		{
			name:  "AttackEverythingCorrect",
			actor: attackEverythingCorrect,
		},
		{
			name:  "DefendEverythingCorrect",
			actor: defendEverythingCorrect,
		},
		{
			name:  "AttackEverythingIncorrect",
			actor: attackEverythingIncorrect,
		},
		{
			name:  "DefendEverythingIncorrect",
			actor: defendEverythingIncorrect,
		},
		{
			name:  "Exhaustive",
			actor: exhaustive,
		},
	}
	for _, test := range tests {
		test := test
		for _, rootClaimCorrect := range []bool{true, false} {
			rootClaimCorrect := rootClaimCorrect
			t.Run(fmt.Sprintf("%v-%v", test.name, rootClaimCorrect), func(t *testing.T) {
				t.Parallel()

				maxDepth := types.Depth(6)
				startingL2BlockNumber := big.NewInt(50)
				claimBuilder := faulttest.NewAlphabetClaimBuilder(t, startingL2BlockNumber, maxDepth)
				builder := claimBuilder.GameBuilder(faulttest.WithInvalidValue(!rootClaimCorrect))
				game := builder.Game

				correctTrace := claimBuilder.CorrectTraceProvider()
				solver := NewGameSolver(maxDepth, trace.NewSimpleTraceAccessor(correctTrace))

				roundNum := 0
				done := false
				for !done {
					t.Logf("------ ROUND %v ------", roundNum)
					game, _ = runStep(t, solver, game, correctTrace)
					verifyGameRules(t, game, rootClaimCorrect)

					game, done = test.actor.Apply(t, game, correctTrace)
					roundNum++
				}
			})
		}
	}
}

func applyActions(game types.Game, claimant common.Address, actions []types.Action) types.Game {
	claims := game.Claims()
	for _, action := range actions {
		switch action.Type {
		case types.ActionTypeMove:
<<<<<<< HEAD
			newPosition := action.ParentPosition.Attack()
			if !action.IsAttack {
				newPosition = action.ParentPosition.Defend()
=======
			newPosition := action.ParentClaim.Position.Attack()
			if !action.IsAttack {
				newPosition = action.ParentClaim.Position.Defend()
>>>>>>> f8143c8c
			}
			claim := types.Claim{
				ClaimData: types.ClaimData{
					Value:    action.Value,
					Bond:     big.NewInt(0),
					Position: newPosition,
				},
				Claimant:            claimant,
<<<<<<< HEAD
				Clock:               nil,
				ContractIndex:       len(claims),
				ParentContractIndex: action.ParentIdx,
			}
			claims = append(claims, claim)
		case types.ActionTypeStep:
			counteredClaim := claims[action.ParentIdx]
			counteredClaim.CounteredBy = claimant
			claims[action.ParentIdx] = counteredClaim
=======
				ContractIndex:       len(claims),
				ParentContractIndex: action.ParentClaim.ContractIndex,
			}
			claims = append(claims, claim)
		case types.ActionTypeStep:
			counteredClaim := claims[action.ParentClaim.ContractIndex]
			counteredClaim.CounteredBy = claimant
			claims[action.ParentClaim.ContractIndex] = counteredClaim
>>>>>>> f8143c8c
		default:
			panic(fmt.Errorf("unknown move type: %v", action.Type))
		}
	}
	return types.NewGameState(claims, game.MaxDepth())
}<|MERGE_RESOLUTION|>--- conflicted
+++ resolved
@@ -10,10 +10,7 @@
 	faulttest "github.com/ethereum-optimism/optimism/op-challenger/game/fault/test"
 	"github.com/ethereum-optimism/optimism/op-challenger/game/fault/trace"
 	"github.com/ethereum-optimism/optimism/op-challenger/game/fault/types"
-<<<<<<< HEAD
-=======
 	"github.com/ethereum-optimism/optimism/op-service/eth"
->>>>>>> f8143c8c
 	"github.com/ethereum/go-ethereum/common"
 	"github.com/stretchr/testify/require"
 )
@@ -60,11 +57,6 @@
 			},
 		},
 		{
-<<<<<<< HEAD
-			// Note: The fault dispute game contract should prevent a correct root claim from actually being posted
-			// But for completeness, test we ignore it so we don't get sucked into playing an unwinnable game.
-=======
->>>>>>> f8143c8c
 			name:             "DoNotAttackCorrectRootClaim_AgreeWithOutputRoot",
 			rootClaimCorrect: true,
 			setupGame:        func(builder *faulttest.GameBuilder) {},
@@ -235,11 +227,7 @@
 
 	for i, action := range actions {
 		t.Logf("Move %v: Type: %v, ParentIdx: %v, Attack: %v, Value: %v, PreState: %v, ProofData: %v",
-<<<<<<< HEAD
-			i, action.Type, action.ParentIdx, action.IsAttack, action.Value, hex.EncodeToString(action.PreState), hex.EncodeToString(action.ProofData))
-=======
 			i, action.Type, action.ParentClaim.ContractIndex, action.IsAttack, action.Value, hex.EncodeToString(action.PreState), hex.EncodeToString(action.ProofData))
->>>>>>> f8143c8c
 		// Check that every move the solver returns meets the generic validation rules
 		require.NoError(t, checkRules(game, action, correctTraceProvider), "Attempting to perform invalid action")
 	}
@@ -345,15 +333,9 @@
 	for _, action := range actions {
 		switch action.Type {
 		case types.ActionTypeMove:
-<<<<<<< HEAD
-			newPosition := action.ParentPosition.Attack()
-			if !action.IsAttack {
-				newPosition = action.ParentPosition.Defend()
-=======
 			newPosition := action.ParentClaim.Position.Attack()
 			if !action.IsAttack {
 				newPosition = action.ParentClaim.Position.Defend()
->>>>>>> f8143c8c
 			}
 			claim := types.Claim{
 				ClaimData: types.ClaimData{
@@ -362,17 +344,6 @@
 					Position: newPosition,
 				},
 				Claimant:            claimant,
-<<<<<<< HEAD
-				Clock:               nil,
-				ContractIndex:       len(claims),
-				ParentContractIndex: action.ParentIdx,
-			}
-			claims = append(claims, claim)
-		case types.ActionTypeStep:
-			counteredClaim := claims[action.ParentIdx]
-			counteredClaim.CounteredBy = claimant
-			claims[action.ParentIdx] = counteredClaim
-=======
 				ContractIndex:       len(claims),
 				ParentContractIndex: action.ParentClaim.ContractIndex,
 			}
@@ -381,7 +352,6 @@
 			counteredClaim := claims[action.ParentClaim.ContractIndex]
 			counteredClaim.CounteredBy = claimant
 			claims[action.ParentClaim.ContractIndex] = counteredClaim
->>>>>>> f8143c8c
 		default:
 			panic(fmt.Errorf("unknown move type: %v", action.Type))
 		}
