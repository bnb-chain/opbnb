--- conflicted
+++ resolved
@@ -46,13 +46,8 @@
 // parentMustExist checks that every action performed has a valid parent claim
 // Rationale: The action would be rejected by the contracts
 func parentMustExist(game types.Game, action types.Action, _ types.TraceProvider) error {
-<<<<<<< HEAD
-	if len(game.Claims()) <= action.ParentIdx || action.ParentIdx < 0 {
-		return fmt.Errorf("parent claim %v does not exist in game with %v claims", action.ParentIdx, len(game.Claims()))
-=======
 	if len(game.Claims()) <= action.ParentClaim.ContractIndex || action.ParentClaim.ContractIndex < 0 {
 		return fmt.Errorf("parent claim %v does not exist in game with %v claims", action.ParentClaim.ContractIndex, len(game.Claims()))
->>>>>>> f8143c8c
 	}
 	return nil
 }
@@ -63,11 +58,7 @@
 	if action.Type == types.ActionTypeStep {
 		return nil
 	}
-<<<<<<< HEAD
-	parentDepth := game.Claims()[action.ParentIdx].Position.Depth()
-=======
 	parentDepth := game.Claims()[action.ParentClaim.ContractIndex].Position.Depth()
->>>>>>> f8143c8c
 	if parentDepth >= game.MaxDepth() {
 		return fmt.Errorf("parent at max depth (%v) but attempting to perform %v action instead of step",
 			parentDepth, action.Type)
@@ -81,11 +72,7 @@
 	if action.Type == types.ActionTypeMove {
 		return nil
 	}
-<<<<<<< HEAD
-	parentDepth := game.Claims()[action.ParentIdx].Position.Depth()
-=======
 	parentDepth := game.Claims()[action.ParentClaim.ContractIndex].Position.Depth()
->>>>>>> f8143c8c
 	if parentDepth < game.MaxDepth() {
 		return fmt.Errorf("parent (%v) not at max depth (%v) but attempting to perform %v action instead of move",
 			parentDepth, game.MaxDepth(), action.Type)
@@ -109,11 +96,7 @@
 // doNotStepAlreadyCounteredClaims checks the challenger does not attempt to call step on already countered claims
 // Rationale: The step call is redundant and a waste of gas
 func doNotStepAlreadyCounteredClaims(game types.Game, action types.Action, _ types.TraceProvider) error {
-<<<<<<< HEAD
-	claim := game.Claims()[action.ParentIdx]
-=======
 	claim := game.Claims()[action.ParentClaim.ContractIndex]
->>>>>>> f8143c8c
 	if claim.CounteredBy != (common.Address{}) {
 		return fmt.Errorf("attempting to step already countered claim: %v", claim.ContractIndex)
 	}
@@ -123,10 +106,6 @@
 // doNotDefendRootClaim checks the challenger doesn't attempt to defend the root claim
 // Rationale: The action would be rejected by the contracts
 func doNotDefendRootClaim(game types.Game, action types.Action, _ types.TraceProvider) error {
-<<<<<<< HEAD
-	if game.Claims()[action.ParentIdx].IsRootPosition() && !action.IsAttack {
-		return fmt.Errorf("defending the root claim at idx %v", action.ParentIdx)
-=======
 	if game.Claims()[action.ParentClaim.ContractIndex].IsRootPosition() && !action.IsAttack {
 		return fmt.Errorf("defending the root claim at idx %v", action.ParentClaim.ContractIndex)
 	}
@@ -284,7 +263,6 @@
 		if !slices.Equal(prestateHash[1:], preStateClaim.Value[1:]) {
 			return fmt.Errorf("prestate hash %v does not match expected prestate claim %v from claim %v", prestateHash, preStateClaim.Value, preStateClaim.ContractIndex)
 		}
->>>>>>> f8143c8c
 	}
 	return nil
 }
