--- conflicted
+++ resolved
@@ -25,14 +25,9 @@
 	input := "starting.json"
 	tempDir := t.TempDir()
 	dir := filepath.Join(tempDir, "gameDir")
-<<<<<<< HEAD
-	cfg := config.NewConfig(common.Address{0xbb}, "http://localhost:8888", "http://localhost:9000", tempDir, config.TraceTypeCannon)
-	cfg.CannonAbsolutePreState = "pre.json"
-=======
 	cfg := config.NewConfig(common.Address{0xbb}, "http://localhost:8888", "http://localhost:9000", "http://localhost:9096", "http://localhost:9095", tempDir, config.TraceTypeCannon)
 	cfg.L2Rpc = "http://localhost:9999"
 	prestate := "pre.json"
->>>>>>> f8143c8c
 	cfg.CannonBin = "./bin/cannon"
 	cfg.CannonServer = "./bin/op-program"
 	cfg.CannonSnapshotFreq = 500
@@ -47,11 +42,7 @@
 	}
 	captureExec := func(t *testing.T, cfg config.Config, proofAt uint64) (string, string, map[string]string) {
 		m := &cannonDurationMetrics{}
-<<<<<<< HEAD
-		executor := NewExecutor(testlog.Logger(t, log.LevelInfo), m, &cfg, inputs)
-=======
 		executor := NewExecutor(testlog.Logger(t, log.LevelInfo), m, &cfg, prestate, inputs)
->>>>>>> f8143c8c
 		executor.selectSnapshot = func(logger log.Logger, dir string, absolutePreState string, i uint64) (string, error) {
 			return input, nil
 		}
@@ -102,17 +93,10 @@
 		require.Equal(t, "--server", args[cfg.CannonServer])
 		require.Equal(t, cfg.L1EthRpc, args["--l1"])
 		require.Equal(t, cfg.L1Beacon, args["--l1.beacon"])
-<<<<<<< HEAD
-		require.Equal(t, cfg.CannonL2, args["--l2"])
-		require.Equal(t, filepath.Join(dir, preimagesDir), args["--datadir"])
-		require.Equal(t, filepath.Join(dir, proofsDir, "%d.json.gz"), args["--proof-fmt"])
-		require.Equal(t, filepath.Join(dir, snapsDir, "%d.json.gz"), args["--snapshot-fmt"])
-=======
 		require.Equal(t, cfg.L2Rpc, args["--l2"])
 		require.Equal(t, filepath.Join(dir, utils.PreimagesDir), args["--datadir"])
 		require.Equal(t, filepath.Join(dir, utils.ProofsDir, "%d.json.gz"), args["--proof-fmt"])
 		require.Equal(t, filepath.Join(dir, utils.SnapsDir, "%d.json.gz"), args["--snapshot-fmt"])
->>>>>>> f8143c8c
 		require.Equal(t, cfg.CannonNetwork, args["--network"])
 		require.NotContains(t, args, "--rollup.config")
 		require.NotContains(t, args, "--l2.genesis")
@@ -154,11 +138,7 @@
 	ctx, cancel := context.WithTimeout(context.Background(), 10*time.Second)
 	defer cancel()
 	logger, logs := testlog.CaptureLogger(t, log.LevelInfo)
-<<<<<<< HEAD
-	err := runCmd(ctx, logger, bin, "Hello World")
-=======
 	err := utils.RunCmd(ctx, logger, bin, "Hello World")
->>>>>>> f8143c8c
 	require.NoError(t, err)
 	levelFilter := testlog.NewLevelFilter(log.LevelInfo)
 	msgFilter := testlog.NewMessageFilter("Hello World")
