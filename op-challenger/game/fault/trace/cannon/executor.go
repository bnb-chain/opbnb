package cannon

import (
	"context"
	"fmt"
	"math"
	"os"
	"path/filepath"
	"strconv"
	"strings"
	"time"

	"github.com/ethereum-optimism/optimism/op-challenger/config"
	"github.com/ethereum-optimism/optimism/op-challenger/game/fault/trace/utils"
	"github.com/ethereum/go-ethereum/log"
)

type Executor struct {
	logger           log.Logger
	metrics          CannonMetricer
	l1               string
	l1Beacon         string
	l2               string
	inputs           utils.LocalGameInputs
	cannon           string
	server           string
	network          string
	rollupConfig     string
	l2Genesis        string
	absolutePreState string
	snapshotFreq     uint
	infoFreq         uint
	selectSnapshot   utils.SnapshotSelect
	cmdExecutor      utils.CmdExecutor
}

func NewExecutor(logger log.Logger, m CannonMetricer, cfg *config.Config, prestate string, inputs utils.LocalGameInputs) *Executor {
	return &Executor{
		logger:           logger,
		metrics:          m,
		l1:               cfg.L1EthRpc,
		l1Beacon:         cfg.L1Beacon,
<<<<<<< HEAD
		l2:               cfg.CannonL2,
=======
		l2:               cfg.L2Rpc,
>>>>>>> f8143c8c
		inputs:           inputs,
		cannon:           cfg.CannonBin,
		server:           cfg.CannonServer,
		network:          cfg.CannonNetwork,
		rollupConfig:     cfg.CannonRollupConfigPath,
		l2Genesis:        cfg.CannonL2GenesisPath,
		absolutePreState: prestate,
		snapshotFreq:     cfg.CannonSnapshotFreq,
		infoFreq:         cfg.CannonInfoFreq,
		selectSnapshot:   utils.FindStartingSnapshot,
		cmdExecutor:      utils.RunCmd,
	}
}

// GenerateProof executes cannon to generate a proof at the specified trace index.
// The proof is stored at the specified directory.
func (e *Executor) GenerateProof(ctx context.Context, dir string, i uint64) error {
	return e.generateProof(ctx, dir, i, i)
}

<<<<<<< HEAD
// generateProofOrUntilPreimageRead executes cannon to generate a proof at the specified trace index,
// or until a non-local preimage read is encountered if untilPreimageRead is true.
// The proof is stored at the specified directory.
func (e *Executor) generateProof(ctx context.Context, dir string, begin uint64, end uint64, extraCannonArgs ...string) error {
	snapshotDir := filepath.Join(dir, snapsDir)
=======
// generateProof executes cannon from the specified starting trace index until the end trace index.
// The proof is stored at the specified directory.
func (e *Executor) generateProof(ctx context.Context, dir string, begin uint64, end uint64, extraCannonArgs ...string) error {
	snapshotDir := filepath.Join(dir, utils.SnapsDir)
>>>>>>> f8143c8c
	start, err := e.selectSnapshot(e.logger, snapshotDir, e.absolutePreState, begin)
	if err != nil {
		return fmt.Errorf("find starting snapshot: %w", err)
	}
<<<<<<< HEAD
	proofDir := filepath.Join(dir, proofsDir)
	dataDir := preimageDir(dir)
	lastGeneratedState := filepath.Join(dir, finalState)
=======
	proofDir := filepath.Join(dir, utils.ProofsDir)
	dataDir := utils.PreimageDir(dir)
	lastGeneratedState := filepath.Join(dir, utils.FinalState)
>>>>>>> f8143c8c
	args := []string{
		"run",
		"--input", start,
		"--output", lastGeneratedState,
		"--meta", "",
		"--info-at", "%" + strconv.FormatUint(uint64(e.infoFreq), 10),
		"--proof-at", "=" + strconv.FormatUint(end, 10),
		"--proof-fmt", filepath.Join(proofDir, "%d.json.gz"),
		"--snapshot-at", "%" + strconv.FormatUint(uint64(e.snapshotFreq), 10),
		"--snapshot-fmt", filepath.Join(snapshotDir, "%d.json.gz"),
	}
	if end < math.MaxUint64 {
		args = append(args, "--stop-at", "="+strconv.FormatUint(end+1, 10))
	}
	args = append(args, extraCannonArgs...)
	args = append(args,
		"--",
		e.server, "--server",
		"--l1", e.l1,
		"--l1.beacon", e.l1Beacon,
		"--l2", e.l2,
		"--datadir", dataDir,
		"--l1.head", e.inputs.L1Head.Hex(),
		"--l2.head", e.inputs.L2Head.Hex(),
		"--l2.outputroot", e.inputs.L2OutputRoot.Hex(),
		"--l2.claim", e.inputs.L2Claim.Hex(),
		"--l2.blocknumber", e.inputs.L2BlockNumber.Text(10),
	)
	if e.network != "" {
		args = append(args, "--network", e.network)
	}
	if e.rollupConfig != "" {
		args = append(args, "--rollup.config", e.rollupConfig)
	}
	if e.l2Genesis != "" {
		args = append(args, "--l2.genesis", e.l2Genesis)
	}

	if err := os.MkdirAll(snapshotDir, 0755); err != nil {
		return fmt.Errorf("could not create snapshot directory %v: %w", snapshotDir, err)
	}
	if err := os.MkdirAll(dataDir, 0755); err != nil {
		return fmt.Errorf("could not create preimage cache directory %v: %w", dataDir, err)
	}
	if err := os.MkdirAll(proofDir, 0755); err != nil {
		return fmt.Errorf("could not create proofs directory %v: %w", proofDir, err)
	}
	e.logger.Info("Generating trace", "proof", end, "cmd", e.cannon, "args", strings.Join(args, ", "))
	execStart := time.Now()
	err = e.cmdExecutor(ctx, e.logger.New("proof", end), e.cannon, args...)
	e.metrics.RecordCannonExecutionTime(time.Since(execStart).Seconds())
	return err
<<<<<<< HEAD
}

func preimageDir(dir string) string {
	return filepath.Join(dir, preimagesDir)
}

func runCmd(ctx context.Context, l log.Logger, binary string, args ...string) error {
	cmd := exec.CommandContext(ctx, binary, args...)
	stdOut := oplog.NewWriter(l, log.LevelInfo)
	defer stdOut.Close()
	// Keep stdErr at info level because cannon uses stderr for progress messages
	stdErr := oplog.NewWriter(l, log.LevelInfo)
	defer stdErr.Close()
	cmd.Stdout = stdOut
	cmd.Stderr = stdErr
	return cmd.Run()
}

// findStartingSnapshot finds the closest snapshot before the specified traceIndex in snapDir.
// If no suitable snapshot can be found it returns absolutePreState.
func findStartingSnapshot(logger log.Logger, snapDir string, absolutePreState string, traceIndex uint64) (string, error) {
	// Find the closest snapshot to start from
	entries, err := os.ReadDir(snapDir)
	if err != nil {
		if errors.Is(err, os.ErrNotExist) {
			return absolutePreState, nil
		}
		return "", fmt.Errorf("list snapshots in %v: %w", snapDir, err)
	}
	bestSnap := uint64(0)
	for _, entry := range entries {
		if entry.IsDir() {
			logger.Warn("Unexpected directory in snapshots dir", "parent", snapDir, "child", entry.Name())
			continue
		}
		name := entry.Name()
		if !snapshotNameRegexp.MatchString(name) {
			logger.Warn("Unexpected file in snapshots dir", "parent", snapDir, "child", entry.Name())
			continue
		}
		index, err := strconv.ParseUint(name[0:len(name)-len(".json.gz")], 10, 64)
		if err != nil {
			logger.Error("Unable to parse trace index of snapshot file", "parent", snapDir, "child", entry.Name())
			continue
		}
		if index > bestSnap && index < traceIndex {
			bestSnap = index
		}
	}
	if bestSnap == 0 {
		return absolutePreState, nil
	}
	startFrom := fmt.Sprintf("%v/%v.json.gz", snapDir, bestSnap)

	return startFrom, nil
=======
>>>>>>> f8143c8c
}<|MERGE_RESOLUTION|>--- conflicted
+++ resolved
@@ -40,11 +40,7 @@
 		metrics:          m,
 		l1:               cfg.L1EthRpc,
 		l1Beacon:         cfg.L1Beacon,
-<<<<<<< HEAD
-		l2:               cfg.CannonL2,
-=======
 		l2:               cfg.L2Rpc,
->>>>>>> f8143c8c
 		inputs:           inputs,
 		cannon:           cfg.CannonBin,
 		server:           cfg.CannonServer,
@@ -65,31 +61,17 @@
 	return e.generateProof(ctx, dir, i, i)
 }
 
-<<<<<<< HEAD
-// generateProofOrUntilPreimageRead executes cannon to generate a proof at the specified trace index,
-// or until a non-local preimage read is encountered if untilPreimageRead is true.
-// The proof is stored at the specified directory.
-func (e *Executor) generateProof(ctx context.Context, dir string, begin uint64, end uint64, extraCannonArgs ...string) error {
-	snapshotDir := filepath.Join(dir, snapsDir)
-=======
 // generateProof executes cannon from the specified starting trace index until the end trace index.
 // The proof is stored at the specified directory.
 func (e *Executor) generateProof(ctx context.Context, dir string, begin uint64, end uint64, extraCannonArgs ...string) error {
 	snapshotDir := filepath.Join(dir, utils.SnapsDir)
->>>>>>> f8143c8c
 	start, err := e.selectSnapshot(e.logger, snapshotDir, e.absolutePreState, begin)
 	if err != nil {
 		return fmt.Errorf("find starting snapshot: %w", err)
 	}
-<<<<<<< HEAD
-	proofDir := filepath.Join(dir, proofsDir)
-	dataDir := preimageDir(dir)
-	lastGeneratedState := filepath.Join(dir, finalState)
-=======
 	proofDir := filepath.Join(dir, utils.ProofsDir)
 	dataDir := utils.PreimageDir(dir)
 	lastGeneratedState := filepath.Join(dir, utils.FinalState)
->>>>>>> f8143c8c
 	args := []string{
 		"run",
 		"--input", start,
@@ -142,62 +124,4 @@
 	err = e.cmdExecutor(ctx, e.logger.New("proof", end), e.cannon, args...)
 	e.metrics.RecordCannonExecutionTime(time.Since(execStart).Seconds())
 	return err
-<<<<<<< HEAD
-}
-
-func preimageDir(dir string) string {
-	return filepath.Join(dir, preimagesDir)
-}
-
-func runCmd(ctx context.Context, l log.Logger, binary string, args ...string) error {
-	cmd := exec.CommandContext(ctx, binary, args...)
-	stdOut := oplog.NewWriter(l, log.LevelInfo)
-	defer stdOut.Close()
-	// Keep stdErr at info level because cannon uses stderr for progress messages
-	stdErr := oplog.NewWriter(l, log.LevelInfo)
-	defer stdErr.Close()
-	cmd.Stdout = stdOut
-	cmd.Stderr = stdErr
-	return cmd.Run()
-}
-
-// findStartingSnapshot finds the closest snapshot before the specified traceIndex in snapDir.
-// If no suitable snapshot can be found it returns absolutePreState.
-func findStartingSnapshot(logger log.Logger, snapDir string, absolutePreState string, traceIndex uint64) (string, error) {
-	// Find the closest snapshot to start from
-	entries, err := os.ReadDir(snapDir)
-	if err != nil {
-		if errors.Is(err, os.ErrNotExist) {
-			return absolutePreState, nil
-		}
-		return "", fmt.Errorf("list snapshots in %v: %w", snapDir, err)
-	}
-	bestSnap := uint64(0)
-	for _, entry := range entries {
-		if entry.IsDir() {
-			logger.Warn("Unexpected directory in snapshots dir", "parent", snapDir, "child", entry.Name())
-			continue
-		}
-		name := entry.Name()
-		if !snapshotNameRegexp.MatchString(name) {
-			logger.Warn("Unexpected file in snapshots dir", "parent", snapDir, "child", entry.Name())
-			continue
-		}
-		index, err := strconv.ParseUint(name[0:len(name)-len(".json.gz")], 10, 64)
-		if err != nil {
-			logger.Error("Unable to parse trace index of snapshot file", "parent", snapDir, "child", entry.Name())
-			continue
-		}
-		if index > bestSnap && index < traceIndex {
-			bestSnap = index
-		}
-	}
-	if bestSnap == 0 {
-		return absolutePreState, nil
-	}
-	startFrom := fmt.Sprintf("%v/%v.json.gz", snapDir, bestSnap)
-
-	return startFrom, nil
-=======
->>>>>>> f8143c8c
 }