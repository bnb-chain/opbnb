--- conflicted
+++ resolved
@@ -31,29 +31,19 @@
 	types.PrestateProvider
 	logger         log.Logger
 	rollupProvider OutputRollupClient
-<<<<<<< HEAD
-=======
 	l2Client       utils.L2HeaderSource
->>>>>>> f8143c8c
 	prestateBlock  uint64
 	poststateBlock uint64
 	l1Head         eth.BlockID
 	gameDepth      types.Depth
 }
 
-<<<<<<< HEAD
-func NewTraceProvider(logger log.Logger, prestateProvider types.PrestateProvider, rollupProvider OutputRollupClient, l1Head eth.BlockID, gameDepth types.Depth, prestateBlock, poststateBlock uint64) *OutputTraceProvider {
-=======
 func NewTraceProvider(logger log.Logger, prestateProvider types.PrestateProvider, rollupProvider OutputRollupClient, l2Client utils.L2HeaderSource, l1Head eth.BlockID, gameDepth types.Depth, prestateBlock, poststateBlock uint64) *OutputTraceProvider {
->>>>>>> f8143c8c
 	return &OutputTraceProvider{
 		PrestateProvider: prestateProvider,
 		logger:           logger,
 		rollupProvider:   rollupProvider,
-<<<<<<< HEAD
-=======
 		l2Client:         l2Client,
->>>>>>> f8143c8c
 		prestateBlock:    prestateBlock,
 		poststateBlock:   poststateBlock,
 		l1Head:           l1Head,
@@ -81,7 +71,6 @@
 // This is used when posting honest output roots to ensure that only roots supported by L1 data are posted
 func (o *OutputTraceProvider) HonestBlockNumber(ctx context.Context, pos types.Position) (uint64, error) {
 	outputBlock, err := o.ClaimedBlockNumber(pos)
-<<<<<<< HEAD
 	if err != nil {
 		return 0, err
 	}
@@ -89,15 +78,6 @@
 	if err != nil {
 		return 0, fmt.Errorf("failed to get safe head at L1 block %v: %w", o.l1Head, err)
 	}
-=======
-	if err != nil {
-		return 0, err
-	}
-	resp, err := o.rollupProvider.SafeHeadAtL1Block(ctx, o.l1Head.Number)
-	if err != nil {
-		return 0, fmt.Errorf("failed to get safe head at L1 block %v: %w", o.l1Head, err)
-	}
->>>>>>> f8143c8c
 	maxSafeHead := resp.SafeHead.Number
 	if outputBlock > maxSafeHead {
 		outputBlock = maxSafeHead
@@ -111,13 +91,6 @@
 		return common.Hash{}, err
 	}
 	return o.outputAtBlock(ctx, outputBlock)
-<<<<<<< HEAD
-}
-
-// GetStepData is not supported in the [OutputTraceProvider].
-func (o *OutputTraceProvider) GetStepData(_ context.Context, _ types.Position) (prestate []byte, proofData []byte, preimageData *types.PreimageOracleData, err error) {
-	return nil, nil, nil, ErrGetStepData
-=======
 }
 
 // GetStepData is not supported in the [OutputTraceProvider].
@@ -146,7 +119,6 @@
 		return nil, fmt.Errorf("failed to retrieve L2 block header %v: %w", outputBlock, err)
 	}
 	return types.NewInvalidL2BlockNumberProof(output, header), nil
->>>>>>> f8143c8c
 }
 
 func (o *OutputTraceProvider) outputAtBlock(ctx context.Context, block uint64) (common.Hash, error) {
