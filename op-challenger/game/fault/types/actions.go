--- conflicted
+++ resolved
@@ -15,18 +15,11 @@
 )
 
 type Action struct {
-<<<<<<< HEAD
-	Type           ActionType
-	ParentIdx      int
-	ParentPosition Position
-	IsAttack       bool
-=======
 	Type ActionType
 
 	// Moves and Steps
 	ParentClaim Claim
 	IsAttack    bool
->>>>>>> f8143c8c
 
 	// Moves
 	Value common.Hash
