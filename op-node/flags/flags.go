package flags

import (
	"fmt"
	"strings"
	"time"

	"github.com/ethereum-optimism/optimism/op-node/chaincfg"
	openum "github.com/ethereum-optimism/optimism/op-service/enum"
	oplog "github.com/ethereum-optimism/optimism/op-service/log"
	"github.com/ethereum-optimism/optimism/op-service/sources"

	"github.com/urfave/cli/v2"
)

// Flags

const EnvVarPrefix = "OP_NODE"

func prefixEnvVars(name string) []string {
	return []string{EnvVarPrefix + "_" + name}
}

var (
	/* Required Flags */
<<<<<<< HEAD
	L1NodeAddr = cli.StringFlag{
		Name:   "l1",
		Usage:  "Address of L1 User JSON-RPC endpoint to use (eth namespace required). Multiple alternative addresses are supported, separated by commas, and the first address is used by default",
		Value:  "http://127.0.0.1:8545",
		EnvVar: prefixEnvVar("L1_ETH_RPC"),
	}
	L2EngineAddr = cli.StringFlag{
		Name:   "l2",
		Usage:  "Address of L2 Engine JSON-RPC endpoints to use (engine and eth namespace required)",
		EnvVar: prefixEnvVar("L2_ENGINE_RPC"),
	}
	RollupConfig = cli.StringFlag{
		Name:   "rollup.config",
		Usage:  "Rollup chain parameters",
		EnvVar: prefixEnvVar("ROLLUP_CONFIG"),
	}
	Network = cli.StringFlag{
		Name:   "network",
		Usage:  fmt.Sprintf("Predefined network selection. Available networks: %s", strings.Join(chaincfg.AvailableNetworks(), ", ")),
		EnvVar: prefixEnvVar("NETWORK"),
	}
	RPCListenAddr = cli.StringFlag{
		Name:   "rpc.addr",
		Usage:  "RPC listening address",
		EnvVar: prefixEnvVar("RPC_ADDR"),
	}
	RPCListenPort = cli.IntFlag{
		Name:   "rpc.port",
		Usage:  "RPC listening port",
		EnvVar: prefixEnvVar("RPC_PORT"),
	}
	RPCEnableAdmin = cli.BoolFlag{
		Name:   "rpc.enable-admin",
		Usage:  "Enable the admin API (experimental)",
		EnvVar: prefixEnvVar("RPC_ENABLE_ADMIN"),
	}
	RPCAdminPersistence = cli.StringFlag{
		Name:   "rpc.admin-state",
		Usage:  "File path used to persist state changes made via the admin API so they persist across restarts. Disabled if not set.",
		EnvVar: prefixEnvVar("RPC_ADMIN_STATE"),
	}

=======
	L1NodeAddr = &cli.StringFlag{
		Name:    "l1",
		Usage:   "Address of L1 User JSON-RPC endpoint to use (eth namespace required)",
		Value:   "http://127.0.0.1:8545",
		EnvVars: prefixEnvVars("L1_ETH_RPC"),
	}
	L2EngineAddr = &cli.StringFlag{
		Name:    "l2",
		Usage:   "Address of L2 Engine JSON-RPC endpoints to use (engine and eth namespace required)",
		EnvVars: prefixEnvVars("L2_ENGINE_RPC"),
	}
	RollupConfig = &cli.StringFlag{
		Name:    "rollup.config",
		Usage:   "Rollup chain parameters",
		EnvVars: prefixEnvVars("ROLLUP_CONFIG"),
	}
	Network = &cli.StringFlag{
		Name:    "network",
		Usage:   fmt.Sprintf("Predefined network selection. Available networks: %s", strings.Join(chaincfg.AvailableNetworks(), ", ")),
		EnvVars: prefixEnvVars("NETWORK"),
	}
>>>>>>> 96a24cc3
	/* Optional Flags */
	RPCListenAddr = &cli.StringFlag{
		Name:    "rpc.addr",
		Usage:   "RPC listening address",
		EnvVars: prefixEnvVars("RPC_ADDR"),
		Value:   "127.0.0.1",
	}
	RPCListenPort = &cli.IntFlag{
		Name:    "rpc.port",
		Usage:   "RPC listening port",
		EnvVars: prefixEnvVars("RPC_PORT"),
		Value:   9545, // Note: op-service/rpc/cli.go uses 8545 as the default.
	}
	RPCEnableAdmin = &cli.BoolFlag{
		Name:    "rpc.enable-admin",
		Usage:   "Enable the admin API (experimental)",
		EnvVars: prefixEnvVars("RPC_ENABLE_ADMIN"),
	}
	RPCAdminPersistence = &cli.StringFlag{
		Name:    "rpc.admin-state",
		Usage:   "File path used to persist state changes made via the admin API so they persist across restarts. Disabled if not set.",
		EnvVars: prefixEnvVars("RPC_ADMIN_STATE"),
	}
	L1TrustRPC = &cli.BoolFlag{
		Name:    "l1.trustrpc",
		Usage:   "Trust the L1 RPC, sync faster at risk of malicious/buggy RPC providing bad or inconsistent L1 data",
		EnvVars: prefixEnvVars("L1_TRUST_RPC"),
	}
	L1RPCProviderKind = &cli.GenericFlag{
		Name: "l1.rpckind",
		Usage: "The kind of RPC provider, used to inform optimal transactions receipts fetching, and thus reduce costs. Valid options: " +
			openum.EnumString(sources.RPCProviderKinds),
		EnvVars: prefixEnvVars("L1_RPC_KIND"),
		Value: func() *sources.RPCProviderKind {
			out := sources.RPCKindStandard
			return &out
		}(),
	}
	L1RethDBPath = &cli.StringFlag{
		Name:     "l1.rethdb",
		Usage:    "The L1 RethDB path, used to fetch receipts for L1 blocks. Only applicable when using the `reth_db` RPC kind with `l1.rpckind`.",
		EnvVars:  prefixEnvVars("L1_RETHDB"),
		Required: false,
		Hidden:   true,
	}
	L1RPCRateLimit = &cli.Float64Flag{
		Name:    "l1.rpc-rate-limit",
		Usage:   "Optional self-imposed global rate-limit on L1 RPC requests, specified in requests / second. Disabled if set to 0.",
		EnvVars: prefixEnvVars("L1_RPC_RATE_LIMIT"),
		Value:   0,
	}
	L1RPCMaxBatchSize = &cli.IntFlag{
		Name:    "l1.rpc-max-batch-size",
		Usage:   "Maximum number of RPC requests to bundle, e.g. during L1 blocks receipt fetching. The L1 RPC rate limit counts this as N items, but allows it to burst at once.",
		EnvVars: prefixEnvVars("L1_RPC_MAX_BATCH_SIZE"),
		Value:   20,
	}
	L1HTTPPollInterval = &cli.DurationFlag{
		Name:    "l1.http-poll-interval",
		Usage:   "Polling interval for latest-block subscription when using an HTTP RPC provider. Ignored for other types of RPC endpoints.",
		EnvVars: prefixEnvVars("L1_HTTP_POLL_INTERVAL"),
		Value:   time.Second * 12,
	}
	L2EngineJWTSecret = &cli.StringFlag{
		Name:        "l2.jwt-secret",
		Usage:       "Path to JWT secret key. Keys are 32 bytes, hex encoded in a file. A new key will be generated if left empty.",
		EnvVars:     prefixEnvVars("L2_ENGINE_AUTH"),
		Required:    false,
		Value:       "",
		Destination: new(string),
	}
	VerifierL1Confs = &cli.Uint64Flag{
		Name:     "verifier.l1-confs",
		Usage:    "Number of L1 blocks to keep distance from the L1 head before deriving L2 data from. Reorgs are supported, but may be slow to perform.",
		EnvVars:  prefixEnvVars("VERIFIER_L1_CONFS"),
		Required: false,
		Value:    0,
	}
	SequencerEnabledFlag = &cli.BoolFlag{
		Name:    "sequencer.enabled",
		Usage:   "Enable sequencing of new L2 blocks. A separate batch submitter has to be deployed to publish the data for verifiers.",
		EnvVars: prefixEnvVars("SEQUENCER_ENABLED"),
	}
	SequencerStoppedFlag = &cli.BoolFlag{
		Name:    "sequencer.stopped",
		Usage:   "Initialize the sequencer in a stopped state. The sequencer can be started using the admin_startSequencer RPC",
		EnvVars: prefixEnvVars("SEQUENCER_STOPPED"),
	}
	SequencerMaxSafeLagFlag = &cli.Uint64Flag{
		Name:     "sequencer.max-safe-lag",
		Usage:    "Maximum number of L2 blocks for restricting the distance between L2 safe and unsafe. Disabled if 0.",
		EnvVars:  prefixEnvVars("SEQUENCER_MAX_SAFE_LAG"),
		Required: false,
		Value:    0,
	}
<<<<<<< HEAD
	SequencerPriorityFlag = cli.BoolFlag{
		Name:     "sequencer.priority",
		Usage:    "Enable sequencer step takes precedence over other steps.",
		EnvVar:   prefixEnvVar("SEQUENCER_PRIORITY"),
		Required: false,
	}
	SequencerL1Confs = cli.Uint64Flag{
=======
	SequencerL1Confs = &cli.Uint64Flag{
>>>>>>> 96a24cc3
		Name:     "sequencer.l1-confs",
		Usage:    "Number of L1 blocks to keep distance from the L1 head as a sequencer for picking an L1 origin.",
		EnvVars:  prefixEnvVars("SEQUENCER_L1_CONFS"),
		Required: false,
		Value:    4,
	}
	L1EpochPollIntervalFlag = &cli.DurationFlag{
		Name:     "l1.epoch-poll-interval",
		Usage:    "Poll interval for retrieving new L1 epoch updates such as safe and finalized block changes. Disabled if 0 or negative.",
		EnvVars:  prefixEnvVars("L1_EPOCH_POLL_INTERVAL"),
		Required: false,
		Value:    time.Second * 12 * 32,
	}
	RuntimeConfigReloadIntervalFlag = &cli.DurationFlag{
		Name:     "l1.runtime-config-reload-interval",
		Usage:    "Poll interval for reloading the runtime config, useful when config events are not being picked up. Disabled if 0 or negative.",
		EnvVars:  prefixEnvVars("L1_RUNTIME_CONFIG_RELOAD_INTERVAL"),
		Required: false,
		Value:    time.Minute * 10,
	}
	MetricsEnabledFlag = &cli.BoolFlag{
		Name:    "metrics.enabled",
		Usage:   "Enable the metrics server",
		EnvVars: prefixEnvVars("METRICS_ENABLED"),
	}
	MetricsAddrFlag = &cli.StringFlag{
		Name:    "metrics.addr",
		Usage:   "Metrics listening address",
		Value:   "0.0.0.0", // TODO(CLI-4159): Switch to 127.0.0.1
		EnvVars: prefixEnvVars("METRICS_ADDR"),
	}
	MetricsPortFlag = &cli.IntFlag{
		Name:    "metrics.port",
		Usage:   "Metrics listening port",
		Value:   7300,
		EnvVars: prefixEnvVars("METRICS_PORT"),
	}
	PprofEnabledFlag = &cli.BoolFlag{
		Name:    "pprof.enabled",
		Usage:   "Enable the pprof server",
		EnvVars: prefixEnvVars("PPROF_ENABLED"),
	}
	PprofAddrFlag = &cli.StringFlag{
		Name:    "pprof.addr",
		Usage:   "pprof listening address",
		Value:   "0.0.0.0", // TODO(CLI-4159): Switch to 127.0.0.1
		EnvVars: prefixEnvVars("PPROF_ADDR"),
	}
	PprofPortFlag = &cli.IntFlag{
		Name:    "pprof.port",
		Usage:   "pprof listening port",
		Value:   6060,
		EnvVars: prefixEnvVars("PPROF_PORT"),
	}
	SnapshotLog = &cli.StringFlag{
		Name:    "snapshotlog.file",
		Usage:   "Path to the snapshot log file",
		EnvVars: prefixEnvVars("SNAPSHOT_LOG"),
	}
	HeartbeatEnabledFlag = &cli.BoolFlag{
		Name:    "heartbeat.enabled",
		Usage:   "Enables or disables heartbeating",
		EnvVars: prefixEnvVars("HEARTBEAT_ENABLED"),
	}
	HeartbeatMonikerFlag = &cli.StringFlag{
		Name:    "heartbeat.moniker",
		Usage:   "Sets a moniker for this node",
		EnvVars: prefixEnvVars("HEARTBEAT_MONIKER"),
	}
	HeartbeatURLFlag = &cli.StringFlag{
		Name:    "heartbeat.url",
		Usage:   "Sets the URL to heartbeat to",
		EnvVars: prefixEnvVars("HEARTBEAT_URL"),
		Value:   "https://heartbeat.optimism.io",
	}
	BackupL2UnsafeSyncRPC = &cli.StringFlag{
		Name:     "l2.backup-unsafe-sync-rpc",
		Usage:    "Set the backup L2 unsafe sync RPC endpoint.",
		EnvVars:  prefixEnvVars("L2_BACKUP_UNSAFE_SYNC_RPC"),
		Required: false,
	}
	BackupL2UnsafeSyncRPCTrustRPC = &cli.StringFlag{
		Name: "l2.backup-unsafe-sync-rpc.trustrpc",
		Usage: "Like l1.trustrpc, configure if response data from the RPC needs to be verified, e.g. blockhash computation." +
			"This does not include checks if the blockhash is part of the canonical chain.",
		EnvVars:  prefixEnvVars("L2_BACKUP_UNSAFE_SYNC_RPC_TRUST_RPC"),
		Required: false,
	}
	L2EngineSyncEnabled = &cli.BoolFlag{
		Name:     "l2.engine-sync",
		Usage:    "Enables or disables execution engine P2P sync",
		EnvVars:  prefixEnvVars("L2_ENGINE_SYNC_ENABLED"),
		Required: false,
		Value:    false,
	}
	SkipSyncStartCheck = &cli.BoolFlag{
		Name: "l2.skip-sync-start-check",
		Usage: "Skip sanity check of consistency of L1 origins of the unsafe L2 blocks when determining the sync-starting point. " +
			"This defers the L1-origin verification, and is recommended to use in when utilizing l2.engine-sync",
		EnvVars:  prefixEnvVars("L2_SKIP_SYNC_START_CHECK"),
		Required: false,
		Value:    false,
	}
	BetaExtraNetworks = &cli.BoolFlag{
		Name:    "beta.extra-networks",
		Usage:   "Legacy flag, ignored, all superchain-registry networks are enabled by default.",
		EnvVars: prefixEnvVars("BETA_EXTRA_NETWORKS"),
		Hidden:  true, // hidden, this is deprecated, the flag is not used anymore.
	}
	RollupHalt = &cli.StringFlag{
		Name:    "rollup.halt",
		Usage:   "Opt-in option to halt on incompatible protocol version requirements of the given level (major/minor/patch/none), as signaled onchain in L1",
		EnvVars: prefixEnvVars("ROLLUP_HALT"),
	}
	RollupLoadProtocolVersions = &cli.BoolFlag{
		Name:    "rollup.load-protocol-versions",
		Usage:   "Load protocol versions from the superchain L1 ProtocolVersions contract (if available), and report in logs and metrics",
		EnvVars: prefixEnvVars("ROLLUP_LOAD_PROTOCOL_VERSIONS"),
	}
	CanyonOverrideFlag = &cli.Uint64Flag{
		Name:    "override.canyon",
		Usage:   "Manually specify the Canyon fork timestamp, overriding the bundled setting",
		EnvVars: prefixEnvVars("OVERRIDE_CANYON"),
		Hidden:  false,
	}
	L2EngineSyncEnabled = cli.BoolFlag{
		Name:     "l2.engine-sync",
		Usage:    "Enables or disables execution engine P2P sync",
		EnvVar:   prefixEnvVar("L2_ENGINE_SYNC_ENABLED"),
		Required: false,
	}
	SkipSyncStartCheck = cli.BoolFlag{
		Name: "l2.skip-sync-start-check",
		Usage: "Skip sanity check of consistency of L1 origins of the unsafe L2 blocks when determining the sync-starting point. " +
			"This defers the L1-origin verification, and is recommended to use in when utilizing l2.engine-sync",
		EnvVar:   prefixEnvVar("L2_SKIP_SYNC_START_CHECK"),
		Required: false,
	}
)

var requiredFlags = []cli.Flag{
	L1NodeAddr,
	L2EngineAddr,
}

var optionalFlags = []cli.Flag{
	RPCListenAddr,
	RPCListenPort,
	RollupConfig,
	Network,
	L1TrustRPC,
	L1RPCProviderKind,
	L1RPCRateLimit,
	L1RPCMaxBatchSize,
	L1HTTPPollInterval,
	L2EngineJWTSecret,
	VerifierL1Confs,
	SequencerEnabledFlag,
	SequencerStoppedFlag,
	SequencerMaxSafeLagFlag,
	SequencerPriorityFlag,
	SequencerL1Confs,
	L1EpochPollIntervalFlag,
	RuntimeConfigReloadIntervalFlag,
	RPCEnableAdmin,
	RPCAdminPersistence,
	MetricsEnabledFlag,
	MetricsAddrFlag,
	MetricsPortFlag,
	PprofEnabledFlag,
	PprofAddrFlag,
	PprofPortFlag,
	SnapshotLog,
	HeartbeatEnabledFlag,
	HeartbeatMonikerFlag,
	HeartbeatURLFlag,
	BackupL2UnsafeSyncRPC,
	BackupL2UnsafeSyncRPCTrustRPC,
	L2EngineSyncEnabled,
	SkipSyncStartCheck,
<<<<<<< HEAD
=======
	BetaExtraNetworks,
	RollupHalt,
	RollupLoadProtocolVersions,
	CanyonOverrideFlag,
	L1RethDBPath,
>>>>>>> 96a24cc3
}

// Flags contains the list of configuration options available to the binary.
var Flags []cli.Flag

func init() {
	optionalFlags = append(optionalFlags, P2PFlags(EnvVarPrefix)...)
	optionalFlags = append(optionalFlags, oplog.CLIFlags(EnvVarPrefix)...)
	Flags = append(requiredFlags, optionalFlags...)
}

func CheckRequired(ctx *cli.Context) error {
	for _, f := range requiredFlags {
		if !ctx.IsSet(f.Names()[0]) {
			return fmt.Errorf("flag %s is required", f.Names()[0])
		}
	}
	return nil
}<|MERGE_RESOLUTION|>--- conflicted
+++ resolved
@@ -23,50 +23,6 @@
 
 var (
 	/* Required Flags */
-<<<<<<< HEAD
-	L1NodeAddr = cli.StringFlag{
-		Name:   "l1",
-		Usage:  "Address of L1 User JSON-RPC endpoint to use (eth namespace required). Multiple alternative addresses are supported, separated by commas, and the first address is used by default",
-		Value:  "http://127.0.0.1:8545",
-		EnvVar: prefixEnvVar("L1_ETH_RPC"),
-	}
-	L2EngineAddr = cli.StringFlag{
-		Name:   "l2",
-		Usage:  "Address of L2 Engine JSON-RPC endpoints to use (engine and eth namespace required)",
-		EnvVar: prefixEnvVar("L2_ENGINE_RPC"),
-	}
-	RollupConfig = cli.StringFlag{
-		Name:   "rollup.config",
-		Usage:  "Rollup chain parameters",
-		EnvVar: prefixEnvVar("ROLLUP_CONFIG"),
-	}
-	Network = cli.StringFlag{
-		Name:   "network",
-		Usage:  fmt.Sprintf("Predefined network selection. Available networks: %s", strings.Join(chaincfg.AvailableNetworks(), ", ")),
-		EnvVar: prefixEnvVar("NETWORK"),
-	}
-	RPCListenAddr = cli.StringFlag{
-		Name:   "rpc.addr",
-		Usage:  "RPC listening address",
-		EnvVar: prefixEnvVar("RPC_ADDR"),
-	}
-	RPCListenPort = cli.IntFlag{
-		Name:   "rpc.port",
-		Usage:  "RPC listening port",
-		EnvVar: prefixEnvVar("RPC_PORT"),
-	}
-	RPCEnableAdmin = cli.BoolFlag{
-		Name:   "rpc.enable-admin",
-		Usage:  "Enable the admin API (experimental)",
-		EnvVar: prefixEnvVar("RPC_ENABLE_ADMIN"),
-	}
-	RPCAdminPersistence = cli.StringFlag{
-		Name:   "rpc.admin-state",
-		Usage:  "File path used to persist state changes made via the admin API so they persist across restarts. Disabled if not set.",
-		EnvVar: prefixEnvVar("RPC_ADMIN_STATE"),
-	}
-
-=======
 	L1NodeAddr = &cli.StringFlag{
 		Name:    "l1",
 		Usage:   "Address of L1 User JSON-RPC endpoint to use (eth namespace required)",
@@ -88,7 +44,6 @@
 		Usage:   fmt.Sprintf("Predefined network selection. Available networks: %s", strings.Join(chaincfg.AvailableNetworks(), ", ")),
 		EnvVars: prefixEnvVars("NETWORK"),
 	}
->>>>>>> 96a24cc3
 	/* Optional Flags */
 	RPCListenAddr = &cli.StringFlag{
 		Name:    "rpc.addr",
@@ -184,17 +139,7 @@
 		Required: false,
 		Value:    0,
 	}
-<<<<<<< HEAD
-	SequencerPriorityFlag = cli.BoolFlag{
-		Name:     "sequencer.priority",
-		Usage:    "Enable sequencer step takes precedence over other steps.",
-		EnvVar:   prefixEnvVar("SEQUENCER_PRIORITY"),
-		Required: false,
-	}
-	SequencerL1Confs = cli.Uint64Flag{
-=======
 	SequencerL1Confs = &cli.Uint64Flag{
->>>>>>> 96a24cc3
 		Name:     "sequencer.l1-confs",
 		Usage:    "Number of L1 blocks to keep distance from the L1 head as a sequencer for picking an L1 origin.",
 		EnvVars:  prefixEnvVars("SEQUENCER_L1_CONFS"),
@@ -319,19 +264,6 @@
 		Usage:   "Manually specify the Canyon fork timestamp, overriding the bundled setting",
 		EnvVars: prefixEnvVars("OVERRIDE_CANYON"),
 		Hidden:  false,
-	}
-	L2EngineSyncEnabled = cli.BoolFlag{
-		Name:     "l2.engine-sync",
-		Usage:    "Enables or disables execution engine P2P sync",
-		EnvVar:   prefixEnvVar("L2_ENGINE_SYNC_ENABLED"),
-		Required: false,
-	}
-	SkipSyncStartCheck = cli.BoolFlag{
-		Name: "l2.skip-sync-start-check",
-		Usage: "Skip sanity check of consistency of L1 origins of the unsafe L2 blocks when determining the sync-starting point. " +
-			"This defers the L1-origin verification, and is recommended to use in when utilizing l2.engine-sync",
-		EnvVar:   prefixEnvVar("L2_SKIP_SYNC_START_CHECK"),
-		Required: false,
 	}
 )
 
@@ -375,14 +307,11 @@
 	BackupL2UnsafeSyncRPCTrustRPC,
 	L2EngineSyncEnabled,
 	SkipSyncStartCheck,
-<<<<<<< HEAD
-=======
 	BetaExtraNetworks,
 	RollupHalt,
 	RollupLoadProtocolVersions,
 	CanyonOverrideFlag,
 	L1RethDBPath,
->>>>>>> 96a24cc3
 }
 
 // Flags contains the list of configuration options available to the binary.
