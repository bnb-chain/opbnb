package rollup

import (
	"fmt"
	"math/big"

	"github.com/ethereum/go-ethereum/params"

	"github.com/ethereum/go-ethereum/common"

	"github.com/ethereum-optimism/optimism/op-service/eth"
	"github.com/ethereum-optimism/superchain-registry/superchain"
)

<<<<<<< HEAD
var OPStackSupport = params.ProtocolVersionV0{Build: [8]byte{}, Major: 6, Minor: 0, Patch: 0, PreRelease: 0}.Encode()

const (
	opMainnet = 10
	opGoerli  = 420
	opSepolia = 11155420

	labsGoerliDevnet   = 997
	labsGoerliChaosnet = 888
	labsSepoliaDevnet0 = 11155421

	baseGoerli  = 84531
	baseMainnet = 8453

	pgnMainnet = 424
=======
var OPStackSupport = params.ProtocolVersionV0{Build: [8]byte{}, Major: 7, Minor: 0, Patch: 0, PreRelease: 0}.Encode()

const (
>>>>>>> f8143c8c
	pgnSepolia = 58008
)

// LoadOPStackRollupConfig loads the rollup configuration of the requested chain ID from the superchain-registry.
// Some chains may require a SystemConfigProvider to retrieve any values not part of the registry.
func LoadOPStackRollupConfig(chainID uint64) (*Config, error) {
	chConfig, ok := superchain.OPChains[chainID]
	if !ok {
		return nil, fmt.Errorf("unknown chain ID: %d", chainID)
	}

	superChain, ok := superchain.Superchains[chConfig.Superchain]
	if !ok {
		return nil, fmt.Errorf("chain %d specifies unknown superchain: %q", chainID, chConfig.Superchain)
	}

	var genesisSysConfig eth.SystemConfig
	if sysCfg, ok := superchain.GenesisSystemConfigs[chainID]; ok {
		genesisSysConfig = eth.SystemConfig{
			BatcherAddr: common.Address(sysCfg.BatcherAddr),
			Overhead:    eth.Bytes32(sysCfg.Overhead),
			Scalar:      eth.Bytes32(sysCfg.Scalar),
			GasLimit:    sysCfg.GasLimit,
		}
	} else {
		return nil, fmt.Errorf("unable to retrieve genesis SystemConfig of chain %d", chainID)
	}

	addrs, ok := superchain.Addresses[chainID]
	if !ok {
		return nil, fmt.Errorf("unable to retrieve deposit contract address")
	}

<<<<<<< HEAD
	regolithTime := uint64(0)
	// three goerli testnets test-ran Bedrock and later upgraded to Regolith.
	// All other OP-Stack chains have Regolith enabled from the start.
	switch chainID {
	case baseGoerli:
		regolithTime = 1683219600
	case opGoerli:
		regolithTime = 1679079600
	case labsGoerliDevnet:
		regolithTime = 1677984480
	case labsGoerliChaosnet:
		regolithTime = 1692156862
=======
	var plasma *PlasmaConfig
	if chConfig.Plasma != nil {
		plasma = &PlasmaConfig{
			DAChallengeAddress: common.Address(*chConfig.Plasma.DAChallengeAddress),
			DAChallengeWindow:  *chConfig.Plasma.DAChallengeWindow,
			DAResolveWindow:    *chConfig.Plasma.DAResolveWindow,
		}
>>>>>>> f8143c8c
	}

	regolithTime := uint64(0)
	cfg := &Config{
		Genesis: Genesis{
			L1: eth.BlockID{
				Hash:   common.Hash(chConfig.Genesis.L1.Hash),
				Number: chConfig.Genesis.L1.Number,
			},
			L2: eth.BlockID{
				Hash:   common.Hash(chConfig.Genesis.L2.Hash),
				Number: chConfig.Genesis.L2.Number,
			},
			L2Time:       chConfig.Genesis.L2Time,
			SystemConfig: genesisSysConfig,
		},
		// The below chain parameters can be different per OP-Stack chain,
		// but since none of the superchain chains differ, it's not represented in the superchain-registry yet.
		// This restriction on superchain-chains may change in the future.
		// Test/Alt configurations can still load custom rollup-configs when necessary.
		BlockTime:              2,
		MaxSequencerDrift:      600,
		SeqWindowSize:          3600,
		ChannelTimeout:         300,
		L1ChainID:              new(big.Int).SetUint64(superChain.Config.L1.ChainID),
		L2ChainID:              new(big.Int).SetUint64(chConfig.ChainID),
		RegolithTime:           &regolithTime,
		CanyonTime:             chConfig.CanyonTime,
		DeltaTime:              chConfig.DeltaTime,
		EcotoneTime:            chConfig.EcotoneTime,
		FjordTime:              chConfig.FjordTime,
		BatchInboxAddress:      common.Address(chConfig.BatchInboxAddr),
		DepositContractAddress: common.Address(addrs.OptimismPortalProxy),
		L1SystemConfigAddress:  common.Address(addrs.SystemConfigProxy),
<<<<<<< HEAD
=======
		PlasmaConfig:           plasma,
>>>>>>> f8143c8c
	}

	if superChain.Config.ProtocolVersionsAddr != nil { // Set optional protocol versions address
		cfg.ProtocolVersionsAddress = common.Address(*superChain.Config.ProtocolVersionsAddr)
	}
<<<<<<< HEAD
	if chainID == labsGoerliDevnet || chainID == labsGoerliChaosnet {
		cfg.ChannelTimeout = 120
		cfg.MaxSequencerDrift = 1200
=======
	if chainID == pgnSepolia {
		cfg.MaxSequencerDrift = 1000
		cfg.SeqWindowSize = 7200
>>>>>>> f8143c8c
	}
	if chainID == pgnSepolia {
		cfg.MaxSequencerDrift = 1000
		cfg.SeqWindowSize = 7200
	}
	return cfg, nil
}<|MERGE_RESOLUTION|>--- conflicted
+++ resolved
@@ -12,27 +12,9 @@
 	"github.com/ethereum-optimism/superchain-registry/superchain"
 )
 
-<<<<<<< HEAD
-var OPStackSupport = params.ProtocolVersionV0{Build: [8]byte{}, Major: 6, Minor: 0, Patch: 0, PreRelease: 0}.Encode()
-
-const (
-	opMainnet = 10
-	opGoerli  = 420
-	opSepolia = 11155420
-
-	labsGoerliDevnet   = 997
-	labsGoerliChaosnet = 888
-	labsSepoliaDevnet0 = 11155421
-
-	baseGoerli  = 84531
-	baseMainnet = 8453
-
-	pgnMainnet = 424
-=======
 var OPStackSupport = params.ProtocolVersionV0{Build: [8]byte{}, Major: 7, Minor: 0, Patch: 0, PreRelease: 0}.Encode()
 
 const (
->>>>>>> f8143c8c
 	pgnSepolia = 58008
 )
 
@@ -66,20 +48,6 @@
 		return nil, fmt.Errorf("unable to retrieve deposit contract address")
 	}
 
-<<<<<<< HEAD
-	regolithTime := uint64(0)
-	// three goerli testnets test-ran Bedrock and later upgraded to Regolith.
-	// All other OP-Stack chains have Regolith enabled from the start.
-	switch chainID {
-	case baseGoerli:
-		regolithTime = 1683219600
-	case opGoerli:
-		regolithTime = 1679079600
-	case labsGoerliDevnet:
-		regolithTime = 1677984480
-	case labsGoerliChaosnet:
-		regolithTime = 1692156862
-=======
 	var plasma *PlasmaConfig
 	if chConfig.Plasma != nil {
 		plasma = &PlasmaConfig{
@@ -87,7 +55,6 @@
 			DAChallengeWindow:  *chConfig.Plasma.DAChallengeWindow,
 			DAResolveWindow:    *chConfig.Plasma.DAResolveWindow,
 		}
->>>>>>> f8143c8c
 	}
 
 	regolithTime := uint64(0)
@@ -122,24 +89,15 @@
 		BatchInboxAddress:      common.Address(chConfig.BatchInboxAddr),
 		DepositContractAddress: common.Address(addrs.OptimismPortalProxy),
 		L1SystemConfigAddress:  common.Address(addrs.SystemConfigProxy),
-<<<<<<< HEAD
-=======
 		PlasmaConfig:           plasma,
->>>>>>> f8143c8c
 	}
 
 	if superChain.Config.ProtocolVersionsAddr != nil { // Set optional protocol versions address
 		cfg.ProtocolVersionsAddress = common.Address(*superChain.Config.ProtocolVersionsAddr)
 	}
-<<<<<<< HEAD
-	if chainID == labsGoerliDevnet || chainID == labsGoerliChaosnet {
-		cfg.ChannelTimeout = 120
-		cfg.MaxSequencerDrift = 1200
-=======
 	if chainID == pgnSepolia {
 		cfg.MaxSequencerDrift = 1000
 		cfg.SeqWindowSize = 7200
->>>>>>> f8143c8c
 	}
 	if chainID == pgnSepolia {
 		cfg.MaxSequencerDrift = 1000
