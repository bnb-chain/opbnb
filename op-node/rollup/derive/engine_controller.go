--- conflicted
+++ resolved
@@ -34,18 +34,14 @@
 	syncStatusFinishedEL                // EL sync is done & we should be performing consolidation
 )
 
-<<<<<<< HEAD
-var ErrNoFCUNeeded = errors.New("no FCU call was needed")
-=======
 var (
-	errNoFCUNeeded             = errors.New("no FCU call was needed")
+	ErrNoFCUNeeded             = errors.New("no FCU call was needed")
 	ErrELSyncTriggerUnexpected = errors.New("forced head needed for startup")
 
 	maxFCURetryAttempts = 5
 	fcuRetryDelay       = 5 * time.Second
 	needSyncWithEngine  = false
 )
->>>>>>> b6ec68f8
 
 var _ EngineControl = (*EngineController)(nil)
 var _ LocalEngineControl = (*EngineController)(nil)
