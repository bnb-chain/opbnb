package derive

import (
	"bytes"

	"crypto/rand"
	"fmt"
	"io"
	"math/big"

	"github.com/ethereum/go-ethereum/core/types"
	"github.com/ethereum/go-ethereum/rlp"

	"github.com/ethereum-optimism/optimism/op-node/rollup"
)

type SpanChannelOut struct {
	id ChannelID
	// Frame ID of the next frame to emit. Increment after emitting
	frame uint64
	// rlp is the encoded, uncompressed data of the channel. length must be less than MAX_RLP_BYTES_PER_CHANNEL
	// it is a double buffer to allow us to "undo" the last change to the RLP structure when the target size is exceeded
	rlp [2]*bytes.Buffer
	// rlpIndex is the index of the current rlp buffer
	rlpIndex int
	// lastCompressedRLPSize tracks the *uncompressed* size of the last RLP buffer that was compressed
	// it is used to measure the growth of the RLP buffer when adding a new batch to optimize compression
	lastCompressedRLPSize int
	// the compressor for the channel
	compressor ChannelCompressor
	// target is the target size of the compressed data
	target uint64
	// closed indicates if the channel is closed
	closed bool
	// full indicates if the channel is full
	full error
	// spanBatch is the batch being built, which immutably holds genesis timestamp and chain ID, but otherwise can be reset
	spanBatch *SpanBatch
}

func (co *SpanChannelOut) ID() ChannelID {
	return co.id
}

func (co *SpanChannelOut) setRandomID() error {
	_, err := rand.Read(co.id[:])
	return err
}

func NewSpanChannelOut(genesisTimestamp uint64, chainID *big.Int, targetOutputSize uint64, compressionAlgo CompressionAlgo) (*SpanChannelOut, error) {
	c := &SpanChannelOut{
		id:        ChannelID{},
		frame:     0,
		spanBatch: NewSpanBatch(genesisTimestamp, chainID),
		rlp:       [2]*bytes.Buffer{{}, {}},
		target:    targetOutputSize,
	}
	var err error
	if err = c.setRandomID(); err != nil {
		return nil, err
	}

	if c.compressor, err = NewChannelCompressor(compressionAlgo); err != nil {
		return nil, err
	}

	return c, nil
}

func (co *SpanChannelOut) Reset() error {
	co.closed = false
	co.full = nil
	co.frame = 0
	co.rlp[0].Reset()
	co.rlp[1].Reset()
	co.lastCompressedRLPSize = 0
	co.compressor.Reset()
	co.spanBatch = NewSpanBatch(co.spanBatch.GenesisTimestamp, co.spanBatch.ChainID)
	// setting the new randomID is the only part of the reset that can fail
	return co.setRandomID()
}

// activeRLP returns the active RLP buffer using the current rlpIndex
func (co *SpanChannelOut) activeRLP() *bytes.Buffer {
	return co.rlp[co.rlpIndex]
}

// inactiveRLP returns the inactive RLP buffer using the current rlpIndex
func (co *SpanChannelOut) inactiveRLP() *bytes.Buffer {
	return co.rlp[(co.rlpIndex+1)%2]
}

// swapRLP switches the active and inactive RLP buffers by modifying the rlpIndex
func (co *SpanChannelOut) swapRLP() {
	co.rlpIndex = (co.rlpIndex + 1) % 2
}

// AddBlock adds a block to the channel.
// returns an error if there is a problem adding the block. The only sentinel error
// that it returns is ErrTooManyRLPBytes. If this error is returned, the channel
// should be closed and a new one should be made.
<<<<<<< HEAD
func (co *SpanChannelOut) AddBlock(rollupCfg *rollup.Config, block *types.Block) (uint64, error) {
	if co.closed {
		return 0, ErrChannelOutAlreadyClosed
=======
func (co *SpanChannelOut) AddBlock(rollupCfg *rollup.Config, block *types.Block) error {
	if co.closed {
		return ErrChannelOutAlreadyClosed
>>>>>>> f8143c8c
	}

	batch, l1Info, err := BlockToSingularBatch(rollupCfg, block)
	if err != nil {
		return err
	}
	return co.AddSingularBatch(batch, l1Info.SequenceNumber)
}

// AddSingularBatch adds a SingularBatch to the channel, compressing the data if necessary.
// if the new batch would make the channel exceed the target size, the last batch is reverted,
// and the compression happens on the previous RLP buffer instead
// if the input is too small to need compression, data is accumulated but not compressed
func (co *SpanChannelOut) AddSingularBatch(batch *SingularBatch, seqNum uint64) error {
	// sentinel error for closed or full channel
	if co.closed {
<<<<<<< HEAD
		return 0, ErrChannelOutAlreadyClosed
=======
		return ErrChannelOutAlreadyClosed
>>>>>>> f8143c8c
	}
	if err := co.FullErr(); err != nil {
		return err
	}

	// update the SpanBatch with the SingularBatch
	if err := co.spanBatch.AppendSingularBatch(batch, seqNum); err != nil {
		return fmt.Errorf("failed to append SingularBatch to SpanBatch: %w", err)
	}
	// convert Span batch to RawSpanBatch
	rawSpanBatch, err := co.spanBatch.ToRawSpanBatch()
	if err != nil {
		return fmt.Errorf("failed to convert SpanBatch into RawSpanBatch: %w", err)
	}

	// switch to the other buffer and reset it for new use
	// (the RLP buffer which is being made inactive holds the RLP encoded span batch just before the new batch was added)
	co.swapRLP()
	co.activeRLP().Reset()
	if err = rlp.Encode(co.activeRLP(), NewBatchData(rawSpanBatch)); err != nil {
		return fmt.Errorf("failed to encode RawSpanBatch into bytes: %w", err)
	}

	// check the RLP length against the max
	if co.activeRLP().Len() > rollup.SafeMaxRLPBytesPerChannel {
		return fmt.Errorf("could not take %d bytes as replacement of channel of %d bytes, max is %d. err: %w",
			co.activeRLP().Len(), co.inactiveRLP().Len(), rollup.SafeMaxRLPBytesPerChannel, ErrTooManyRLPBytes)
	}

	// if the compressed data *plus* the new rlp data is under the target size, return early
	// this optimizes out cases where the compressor will obviously come in under the target size
	rlpGrowth := co.activeRLP().Len() - co.lastCompressedRLPSize
	if uint64(co.compressor.Len()+rlpGrowth) < co.target {
		return nil
	}

	// we must compress the data to check if we've met or exceeded the target size
	if err = co.compress(); err != nil {
		return err
	}
	co.lastCompressedRLPSize = co.activeRLP().Len()

	// if the channel is now full, either return the compressed data, or the compressed previous data
	if err := co.FullErr(); err != nil {
		// if there is only one batch in the channel, it *must* be returned
		if len(co.spanBatch.Batches) == 1 {
			return nil
		}

		// if there is more than one batch in the channel, we revert the last batch
		// by switching the RLP buffer and doing a fresh compression
		co.swapRLP()
		if err := co.compress(); err != nil {
			return err
		}
		// return the full error
		return err
	}

	return nil
}

// compress compresses the active RLP buffer and checks if the compressed data is over the target size.
// it resets all the compression buffers because Span Batches aren't meant to be compressed incrementally.
func (co *SpanChannelOut) compress() error {
	co.compressor.Reset()
	if _, err := co.compressor.Write(co.activeRLP().Bytes()); err != nil {
		return err
	}
	if err := co.compressor.Close(); err != nil {
		return err
	}
	co.checkFull()
	return nil
}

// InputBytes returns the total amount of RLP-encoded input bytes.
func (co *SpanChannelOut) InputBytes() int {
	return co.activeRLP().Len()
}

// ReadyBytes returns the total amount of compressed bytes that are ready to be output.
// Span Channel Out does not provide early output, so this will always be 0 until the channel is closed or full
func (co *SpanChannelOut) ReadyBytes() int {
	if co.closed || co.FullErr() != nil {
		return co.compressor.Len()
	}
	return 0
}

// Flush implements the Channel Out
// Span Channel Out manages the flushing of the compressor internally, so this is a no-op
func (co *SpanChannelOut) Flush() error {
	return nil
}

// checkFull sets the full error if the compressed data is over the target size.
// the error is only set once, and the channel is considered full from that point on
func (co *SpanChannelOut) checkFull() {
	// if the channel is already full, don't update further
	if co.full != nil {
		return
	}
	if uint64(co.compressor.Len()) >= co.target {
		co.full = ErrCompressorFull
	}
}

func (co *SpanChannelOut) FullErr() error {
	return co.full
}

func (co *SpanChannelOut) Close() error {
	if co.closed {
		return ErrChannelOutAlreadyClosed
	}
	co.closed = true
	// if the channel was already full,
	// the compressor is already flushed and closed
	if co.FullErr() != nil {
		return nil
	}
	// if this channel is not full, we need to compress the last batch
	// this also flushes/closes the compressor
	return co.compress()
}

// OutputFrame writes a frame to w with a given max size and returns the frame
// number.
// Use `ReadyBytes`, `Flush`, and `Close` to modify the ready buffer.
// Returns an error if the `maxSize` < FrameV0OverHeadSize.
// Returns io.EOF when the channel is closed & there are no more frames.
// Returns nil if there is still more buffered data.
// Returns an error if it ran into an error during processing.
func (co *SpanChannelOut) OutputFrame(w *bytes.Buffer, maxSize uint64) (uint16, error) {
	// Check that the maxSize is large enough for the frame overhead size.
	if maxSize < FrameV0OverHeadSize {
		return 0, ErrMaxFrameSizeTooSmall
	}

	f := createEmptyFrame(co.id, co.frame, co.ReadyBytes(), co.closed, maxSize)

	if _, err := io.ReadFull(co.compressor.GetCompressed(), f.Data); err != nil {
		return 0, err
	}

	if err := f.MarshalBinary(w); err != nil {
		return 0, err
	}

	co.frame += 1
	fn := f.FrameNumber
	if f.IsLast {
		return fn, io.EOF
	} else {
		return fn, nil
	}
}<|MERGE_RESOLUTION|>--- conflicted
+++ resolved
@@ -99,15 +99,9 @@
 // returns an error if there is a problem adding the block. The only sentinel error
 // that it returns is ErrTooManyRLPBytes. If this error is returned, the channel
 // should be closed and a new one should be made.
-<<<<<<< HEAD
-func (co *SpanChannelOut) AddBlock(rollupCfg *rollup.Config, block *types.Block) (uint64, error) {
-	if co.closed {
-		return 0, ErrChannelOutAlreadyClosed
-=======
 func (co *SpanChannelOut) AddBlock(rollupCfg *rollup.Config, block *types.Block) error {
 	if co.closed {
 		return ErrChannelOutAlreadyClosed
->>>>>>> f8143c8c
 	}
 
 	batch, l1Info, err := BlockToSingularBatch(rollupCfg, block)
@@ -124,11 +118,7 @@
 func (co *SpanChannelOut) AddSingularBatch(batch *SingularBatch, seqNum uint64) error {
 	// sentinel error for closed or full channel
 	if co.closed {
-<<<<<<< HEAD
-		return 0, ErrChannelOutAlreadyClosed
-=======
 		return ErrChannelOutAlreadyClosed
->>>>>>> f8143c8c
 	}
 	if err := co.FullErr(); err != nil {
 		return err
