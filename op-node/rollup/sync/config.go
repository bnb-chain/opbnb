--- conflicted
+++ resolved
@@ -14,11 +14,7 @@
 //     It will consolidate the chain as usual. This allows execution clients to snap sync if they are capable of it.
 const (
 	CLSync Mode = iota
-<<<<<<< HEAD
-	ELSync Mode = iota
-=======
 	ELSync
->>>>>>> f8143c8c
 )
 
 const (
@@ -74,6 +70,4 @@
 	// Note: We probably need to detect the condition that snap sync has not complete when we do a restart prior to running sync-start if we are doing
 	// snap sync with a genesis finalization data.
 	SkipSyncStartCheck bool `json:"skip_sync_start_check"`
-	// gap for trigger el-sync
-	ELTriggerGap int `json:"el_trigger_gap"`
 }