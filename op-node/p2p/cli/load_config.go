--- conflicted
+++ resolved
@@ -63,13 +63,6 @@
 		return nil, fmt.Errorf("failed to load banning option: %w", err)
 	}
 
-<<<<<<< HEAD
-	if err := loadTopicScoringParams(conf, ctx, blockTime); err != nil {
-		return nil, fmt.Errorf("failed to load p2p topic scoring options: %w", err)
-	}
-
-=======
->>>>>>> a1f92fd5
 	conf.EnableReqRespSync = ctx.GlobalBool(flags.SyncReqRespFlag.Name)
 
 	return conf, nil
