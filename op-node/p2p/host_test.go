--- conflicted
+++ resolved
@@ -147,15 +147,9 @@
 	altAddrB, err := ma.NewMultiaddr("/ip4/127.0.0.1/tcp/12345/p2p/" + idB.String())
 	require.NoError(t, err)
 	confB.StaticPeers = append(confB.StaticPeers, altAddrB)
-<<<<<<< HEAD
 
 	logB := testlog.Logger(t, log.LevelError).New("host", "B")
 
-=======
-
-	logB := testlog.Logger(t, log.LevelError).New("host", "B")
-
->>>>>>> f8143c8c
 	nodeB, err := NewNodeP2P(context.Background(), &rollup.Config{}, logB, &confB, &mockGossipIn{}, nil, runCfgB, metrics.NoopMetrics, false)
 	require.NoError(t, err)
 	defer nodeB.Close()
@@ -189,10 +183,6 @@
 
 	require.Error(t, p2pClientA.BlockAddr(ctx, nil))
 	require.Error(t, p2pClientA.UnblockAddr(ctx, nil))
-<<<<<<< HEAD
-	require.Error(t, p2pClientA.BlockSubnet(ctx, nil))
-	require.Error(t, p2pClientA.UnblockSubnet(ctx, nil))
-=======
 
 	require.Error(t, p2pClientA.BlockSubnet(ctx, nil))
 	require.Error(t, p2pClientA.BlockSubnet(ctx, &net.IPNet{}))
@@ -206,7 +196,6 @@
 	require.Error(t, p2pClientA.UnblockSubnet(ctx, &net.IPNet{IP: net.IP{0, 0, 0, 1}}))
 	require.NoError(t, p2pClientA.UnblockSubnet(ctx, &net.IPNet{IP: net.IP{0, 0, 0, 1}, Mask: net.IPMask{255, 255, 0, 0}}))
 
->>>>>>> f8143c8c
 	require.Error(t, p2pClientA.BlockPeer(ctx, ""))
 	require.Error(t, p2pClientA.UnblockPeer(ctx, ""))
 	require.Error(t, p2pClientA.ProtectPeer(ctx, ""))
@@ -242,16 +231,6 @@
 
 	// disconnect
 	hostBId := hostB.ID().String()
-<<<<<<< HEAD
-	peerDump, err = p2pClientA.Peers(ctx, false)
-	require.Nil(t, err)
-	data = peerDump.Peers[hostBId]
-	require.NotNil(t, data)
-	require.NoError(t, p2pClientA.DisconnectPeer(ctx, hostB.ID()))
-	peerDump, err = p2pClientA.Peers(ctx, false)
-	require.Nil(t, err)
-	data = peerDump.Peers[hostBId]
-=======
 	peerDump, err = p2pClientA.Peers(ctx, false)
 	require.Nil(t, err)
 	data = peerDump.Peers[hostBId]
@@ -273,7 +252,6 @@
 			t.Fatal("failed to disconnect peer")
 		}
 	}
->>>>>>> f8143c8c
 	require.Nil(t, data)
 
 	// reconnect
