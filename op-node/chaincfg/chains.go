--- conflicted
+++ resolved
@@ -98,13 +98,9 @@
 	DepositContractAddress: common.HexToAddress("0x1876ea7702c0ad0c6a2ae6036de7733edfbca519"),
 	L1SystemConfigAddress:  common.HexToAddress("0x7ac836148c14c74086d57f7828f2d065672db3b8"),
 	RegolithTime:           u64Ptr(0),
-<<<<<<< HEAD
+	Fermat:                 big.NewInt(9397477), // Nov-28-2023 06 AM +UTC
 	// TODO update block number
-	Fermat:             nil,
 	L1GasPriceOptimize: nil,
-=======
-	Fermat:                 big.NewInt(9397477), // Nov-28-2023 06 AM +UTC
->>>>>>> 5ce8a9c0
 }
 
 var OPBNBTestnet = rollup.Config{
