package chaincfg

import (
	"fmt"
	"strings"

	"github.com/ethereum-optimism/superchain-registry/superchain"

	"github.com/ethereum-optimism/optimism/op-node/rollup"
)

var Mainnet, Goerli, Sepolia *rollup.Config

<<<<<<< HEAD
var OPBNBMainnet = rollup.Config{
	Genesis: rollup.Genesis{
		L1: eth.BlockID{
			Hash:   common.HexToHash("0x29443b21507894febe7700f7c5cd3569cc8bf1ba535df0489276d8004af81044"),
			Number: 30758357,
		},
		L2: eth.BlockID{
			Hash:   common.HexToHash("0x4dd61178c8b0f01670c231597e7bcb368e84545acd46d940a896d6a791dd6df4"),
			Number: 0,
		},
		L2Time: 1691753723,
		SystemConfig: eth.SystemConfig{
			BatcherAddr: common.HexToAddress("0xef8783382ef80ec23b66c43575a6103deca909c3"),
			Overhead:    eth.Bytes32(common.HexToHash("0x0000000000000000000000000000000000000000000000000000000000000834")),
			Scalar:      eth.Bytes32(common.HexToHash("0x00000000000000000000000000000000000000000000000000000000000f4240")),
			GasLimit:    100000000,
		},
	},
	BlockTime:              1,
	MaxSequencerDrift:      600,
	SeqWindowSize:          14400,
	ChannelTimeout:         1200,
	L1ChainID:              big.NewInt(56),
	L2ChainID:              big.NewInt(204),
	BatchInboxAddress:      common.HexToAddress("0xff00000000000000000000000000000000000204"),
	DepositContractAddress: common.HexToAddress("0x1876ea7702c0ad0c6a2ae6036de7733edfbca519"),
	L1SystemConfigAddress:  common.HexToAddress("0x7ac836148c14c74086d57f7828f2d065672db3b8"),
	RegolithTime:           u64Ptr(0),
	Fermat:                 big.NewInt(9397477), // Nov-28-2023 06 AM +UTC
}

var OPBNBTestnet = rollup.Config{
	Genesis: rollup.Genesis{
		L1: eth.BlockID{
			Hash:   common.HexToHash("0xc01a09840419cd993cf4666309f36e6d38de39771af8dbffecfa0386321c19f7"),
			Number: 30727847,
		},
		L2: eth.BlockID{
			Hash:   common.HexToHash("0x51fa57729dfb1c27542c21b06cb72a0459c57440ceb43a465dae1307cd04fe80"),
			Number: 0,
		},
		L2Time: 1686878506,
		SystemConfig: eth.SystemConfig{
			BatcherAddr: common.HexToAddress("0x1fd6a75cc72f39147756a663f3ef1fc95ef89495"),
			Overhead:    eth.Bytes32(common.HexToHash("0x0000000000000000000000000000000000000000000000000000000000000834")),
			Scalar:      eth.Bytes32(common.HexToHash("0x00000000000000000000000000000000000000000000000000000000000f4240")),
			GasLimit:    100000000,
		},
	},
	BlockTime:              1,
	MaxSequencerDrift:      600,
	SeqWindowSize:          14400,
	ChannelTimeout:         1200,
	L1ChainID:              big.NewInt(97),
	L2ChainID:              big.NewInt(5611),
	BatchInboxAddress:      common.HexToAddress("0xff00000000000000000000000000000000005611"),
	DepositContractAddress: common.HexToAddress("0x4386c8abf2009ac0c263462da568dd9d46e52a31"),
	L1SystemConfigAddress:  common.HexToAddress("0x406ac857817708eaf4ca3a82317ef4ae3d1ea23b"),
	RegolithTime:           u64Ptr(0),
	Fermat:                 big.NewInt(12113000), // Nov-03-2023 06 AM +UTC
}

var OPBNBDevnet = rollup.Config{
	Genesis: rollup.Genesis{
		L1: eth.BlockID{
			Hash:   common.HexToHash("0x29aee50ab3edefa64219e5c9b9c07f7d1953a98f2f4003d2c6fd93abeee4b706"),
			Number: 2890195,
		},
		L2: eth.BlockID{
			Hash:   common.HexToHash("0x49d448b8dc98cc95e3968615ff3dbd904d9eec8252c5f52271f029896e6147ee"),
			Number: 0,
		},
		L2Time: 1694166483,
		SystemConfig: eth.SystemConfig{
			BatcherAddr: common.HexToAddress("0x425a3598cb5e2d37213936e187914ea2059957ba"),
			Overhead:    eth.Bytes32(common.HexToHash("0x0000000000000000000000000000000000000000000000000000000000000834")),
			Scalar:      eth.Bytes32(common.HexToHash("0x00000000000000000000000000000000000000000000000000000000000f4240")),
			GasLimit:    100000000,
		},
	},
	BlockTime:              1,
	MaxSequencerDrift:      600,
	SeqWindowSize:          14400,
	ChannelTimeout:         1200,
	L1ChainID:              big.NewInt(797),
	L2ChainID:              big.NewInt(1320),
	BatchInboxAddress:      common.HexToAddress("0xff00000000000000000000000000000000000204"),
	DepositContractAddress: common.HexToAddress("0xd93160096c5b65bb036b3269eb02328ddadb9856"),
	L1SystemConfigAddress:  common.HexToAddress("0xf053067cec8d8990de2ba9e17ec2f16c63c7bec4"),
	RegolithTime:           u64Ptr(0),
	Fermat:                 big.NewInt(3615117),
}

var NetworksByName = map[string]rollup.Config{
	"goerli":       Goerli,
	"mainnet":      Mainnet,
	"opBNBMainnet": OPBNBMainnet,
	"opBNBTestnet": OPBNBTestnet,
	"opBNBDevnet":  OPBNBDevnet,
}

var NetworksByChainId = map[string]rollup.Config{
	"420":  Goerli,
	"10":   Mainnet,
	"204":  OPBNBMainnet,
	"5611": OPBNBTestnet,
	"1320": OPBNBDevnet,
=======
func init() {
	mustCfg := func(name string) *rollup.Config {
		cfg, err := GetRollupConfig(name)
		if err != nil {
			panic(fmt.Errorf("failed to load rollup config %q: %w", name, err))
		}
		return cfg
	}
	Mainnet = mustCfg("op-mainnet")
	Goerli = mustCfg("op-goerli")
	Sepolia = mustCfg("op-sepolia")
>>>>>>> 96a24cc3
}

var L2ChainIDToNetworkDisplayName = func() map[string]string {
	out := make(map[string]string)
	for _, netCfg := range superchain.OPChains {
		out[fmt.Sprintf("%d", netCfg.ChainID)] = netCfg.Name
	}
	return out
}()

// AvailableNetworks returns the selection of network configurations that is available by default.
func AvailableNetworks() []string {
	var networks []string
	for _, cfg := range superchain.OPChains {
		networks = append(networks, cfg.Chain+"-"+cfg.Superchain)
	}
	return networks
}

func handleLegacyName(name string) string {
	switch name {
	case "goerli":
		return "op-goerli"
	case "mainnet":
		return "op-mainnet"
	case "sepolia":
		return "op-sepolia"
	default:
		return name
	}
}

// ChainByName returns a chain, from known available configurations, by name.
// ChainByName returns nil when the chain name is unknown.
func ChainByName(name string) *superchain.ChainConfig {
	// Handle legacy name aliases
	name = handleLegacyName(name)
	for _, chainCfg := range superchain.OPChains {
		if strings.EqualFold(chainCfg.Chain+"-"+chainCfg.Superchain, name) {
			return chainCfg
		}
	}
	return nil
}

<<<<<<< HEAD
func GetRollupConfigByChainId(chainId string) (rollup.Config, error) {
	network, ok := NetworksByChainId[chainId]
	if !ok {
		return rollup.Config{}, fmt.Errorf("no match pre-setting network chainId %s, use file config", chainId)
	}

	return network, nil
}

func u64Ptr(v uint64) *uint64 {
	return &v
=======
func GetRollupConfig(name string) (*rollup.Config, error) {
	chainCfg := ChainByName(name)
	if chainCfg == nil {
		return nil, fmt.Errorf("invalid network: %q", name)
	}
	rollupCfg, err := rollup.LoadOPStackRollupConfig(chainCfg.ChainID)
	if err != nil {
		return nil, fmt.Errorf("failed to load rollup config: %w", err)
	}
	return rollupCfg, nil
>>>>>>> 96a24cc3
}<|MERGE_RESOLUTION|>--- conflicted
+++ resolved
@@ -11,115 +11,6 @@
 
 var Mainnet, Goerli, Sepolia *rollup.Config
 
-<<<<<<< HEAD
-var OPBNBMainnet = rollup.Config{
-	Genesis: rollup.Genesis{
-		L1: eth.BlockID{
-			Hash:   common.HexToHash("0x29443b21507894febe7700f7c5cd3569cc8bf1ba535df0489276d8004af81044"),
-			Number: 30758357,
-		},
-		L2: eth.BlockID{
-			Hash:   common.HexToHash("0x4dd61178c8b0f01670c231597e7bcb368e84545acd46d940a896d6a791dd6df4"),
-			Number: 0,
-		},
-		L2Time: 1691753723,
-		SystemConfig: eth.SystemConfig{
-			BatcherAddr: common.HexToAddress("0xef8783382ef80ec23b66c43575a6103deca909c3"),
-			Overhead:    eth.Bytes32(common.HexToHash("0x0000000000000000000000000000000000000000000000000000000000000834")),
-			Scalar:      eth.Bytes32(common.HexToHash("0x00000000000000000000000000000000000000000000000000000000000f4240")),
-			GasLimit:    100000000,
-		},
-	},
-	BlockTime:              1,
-	MaxSequencerDrift:      600,
-	SeqWindowSize:          14400,
-	ChannelTimeout:         1200,
-	L1ChainID:              big.NewInt(56),
-	L2ChainID:              big.NewInt(204),
-	BatchInboxAddress:      common.HexToAddress("0xff00000000000000000000000000000000000204"),
-	DepositContractAddress: common.HexToAddress("0x1876ea7702c0ad0c6a2ae6036de7733edfbca519"),
-	L1SystemConfigAddress:  common.HexToAddress("0x7ac836148c14c74086d57f7828f2d065672db3b8"),
-	RegolithTime:           u64Ptr(0),
-	Fermat:                 big.NewInt(9397477), // Nov-28-2023 06 AM +UTC
-}
-
-var OPBNBTestnet = rollup.Config{
-	Genesis: rollup.Genesis{
-		L1: eth.BlockID{
-			Hash:   common.HexToHash("0xc01a09840419cd993cf4666309f36e6d38de39771af8dbffecfa0386321c19f7"),
-			Number: 30727847,
-		},
-		L2: eth.BlockID{
-			Hash:   common.HexToHash("0x51fa57729dfb1c27542c21b06cb72a0459c57440ceb43a465dae1307cd04fe80"),
-			Number: 0,
-		},
-		L2Time: 1686878506,
-		SystemConfig: eth.SystemConfig{
-			BatcherAddr: common.HexToAddress("0x1fd6a75cc72f39147756a663f3ef1fc95ef89495"),
-			Overhead:    eth.Bytes32(common.HexToHash("0x0000000000000000000000000000000000000000000000000000000000000834")),
-			Scalar:      eth.Bytes32(common.HexToHash("0x00000000000000000000000000000000000000000000000000000000000f4240")),
-			GasLimit:    100000000,
-		},
-	},
-	BlockTime:              1,
-	MaxSequencerDrift:      600,
-	SeqWindowSize:          14400,
-	ChannelTimeout:         1200,
-	L1ChainID:              big.NewInt(97),
-	L2ChainID:              big.NewInt(5611),
-	BatchInboxAddress:      common.HexToAddress("0xff00000000000000000000000000000000005611"),
-	DepositContractAddress: common.HexToAddress("0x4386c8abf2009ac0c263462da568dd9d46e52a31"),
-	L1SystemConfigAddress:  common.HexToAddress("0x406ac857817708eaf4ca3a82317ef4ae3d1ea23b"),
-	RegolithTime:           u64Ptr(0),
-	Fermat:                 big.NewInt(12113000), // Nov-03-2023 06 AM +UTC
-}
-
-var OPBNBDevnet = rollup.Config{
-	Genesis: rollup.Genesis{
-		L1: eth.BlockID{
-			Hash:   common.HexToHash("0x29aee50ab3edefa64219e5c9b9c07f7d1953a98f2f4003d2c6fd93abeee4b706"),
-			Number: 2890195,
-		},
-		L2: eth.BlockID{
-			Hash:   common.HexToHash("0x49d448b8dc98cc95e3968615ff3dbd904d9eec8252c5f52271f029896e6147ee"),
-			Number: 0,
-		},
-		L2Time: 1694166483,
-		SystemConfig: eth.SystemConfig{
-			BatcherAddr: common.HexToAddress("0x425a3598cb5e2d37213936e187914ea2059957ba"),
-			Overhead:    eth.Bytes32(common.HexToHash("0x0000000000000000000000000000000000000000000000000000000000000834")),
-			Scalar:      eth.Bytes32(common.HexToHash("0x00000000000000000000000000000000000000000000000000000000000f4240")),
-			GasLimit:    100000000,
-		},
-	},
-	BlockTime:              1,
-	MaxSequencerDrift:      600,
-	SeqWindowSize:          14400,
-	ChannelTimeout:         1200,
-	L1ChainID:              big.NewInt(797),
-	L2ChainID:              big.NewInt(1320),
-	BatchInboxAddress:      common.HexToAddress("0xff00000000000000000000000000000000000204"),
-	DepositContractAddress: common.HexToAddress("0xd93160096c5b65bb036b3269eb02328ddadb9856"),
-	L1SystemConfigAddress:  common.HexToAddress("0xf053067cec8d8990de2ba9e17ec2f16c63c7bec4"),
-	RegolithTime:           u64Ptr(0),
-	Fermat:                 big.NewInt(3615117),
-}
-
-var NetworksByName = map[string]rollup.Config{
-	"goerli":       Goerli,
-	"mainnet":      Mainnet,
-	"opBNBMainnet": OPBNBMainnet,
-	"opBNBTestnet": OPBNBTestnet,
-	"opBNBDevnet":  OPBNBDevnet,
-}
-
-var NetworksByChainId = map[string]rollup.Config{
-	"420":  Goerli,
-	"10":   Mainnet,
-	"204":  OPBNBMainnet,
-	"5611": OPBNBTestnet,
-	"1320": OPBNBDevnet,
-=======
 func init() {
 	mustCfg := func(name string) *rollup.Config {
 		cfg, err := GetRollupConfig(name)
@@ -131,7 +22,6 @@
 	Mainnet = mustCfg("op-mainnet")
 	Goerli = mustCfg("op-goerli")
 	Sepolia = mustCfg("op-sepolia")
->>>>>>> 96a24cc3
 }
 
 var L2ChainIDToNetworkDisplayName = func() map[string]string {
@@ -177,19 +67,6 @@
 	return nil
 }
 
-<<<<<<< HEAD
-func GetRollupConfigByChainId(chainId string) (rollup.Config, error) {
-	network, ok := NetworksByChainId[chainId]
-	if !ok {
-		return rollup.Config{}, fmt.Errorf("no match pre-setting network chainId %s, use file config", chainId)
-	}
-
-	return network, nil
-}
-
-func u64Ptr(v uint64) *uint64 {
-	return &v
-=======
 func GetRollupConfig(name string) (*rollup.Config, error) {
 	chainCfg := ChainByName(name)
 	if chainCfg == nil {
@@ -200,5 +77,4 @@
 		return nil, fmt.Errorf("failed to load rollup config: %w", err)
 	}
 	return rollupCfg, nil
->>>>>>> 96a24cc3
 }