package node

import (
	"context"
	"errors"
	"fmt"
	"io"
	"sync/atomic"
	"time"

	"github.com/ethereum-optimism/optimism/op-node/node/safedb"
	"github.com/ethereum-optimism/optimism/op-node/rollup/derive"
	plasma "github.com/ethereum-optimism/optimism/op-plasma"
	"github.com/ethereum-optimism/optimism/op-service/httputil"

	"github.com/hashicorp/go-multierror"
	"github.com/libp2p/go-libp2p/core/peer"

	"github.com/ethereum/go-ethereum"
	"github.com/ethereum/go-ethereum/event"
	"github.com/ethereum/go-ethereum/log"

	"github.com/ethereum-optimism/optimism/op-node/heartbeat"
	"github.com/ethereum-optimism/optimism/op-node/metrics"
	"github.com/ethereum-optimism/optimism/op-node/p2p"
	"github.com/ethereum-optimism/optimism/op-node/rollup/conductor"
	"github.com/ethereum-optimism/optimism/op-node/rollup/driver"
	"github.com/ethereum-optimism/optimism/op-node/rollup/sync"
	"github.com/ethereum-optimism/optimism/op-node/version"
	"github.com/ethereum-optimism/optimism/op-service/client"
	"github.com/ethereum-optimism/optimism/op-service/eth"
	"github.com/ethereum-optimism/optimism/op-service/oppprof"
	"github.com/ethereum-optimism/optimism/op-service/retry"
	"github.com/ethereum-optimism/optimism/op-service/sources"
)

var ErrAlreadyClosed = errors.New("node is already closed")

type closableSafeDB interface {
	derive.SafeHeadListener
	SafeDBReader
	io.Closer
}

type OpNode struct {
	log        log.Logger
	appVersion string
	metrics    *metrics.Metrics

	l1HeadsSub     ethereum.Subscription // Subscription to get L1 heads (automatically re-subscribes on error)
	l1SafeSub      ethereum.Subscription // Subscription to get L1 safe blocks, a.k.a. justified data (polling)
	l1FinalizedSub ethereum.Subscription // Subscription to get L1 safe blocks, a.k.a. justified data (polling)

	l1Source  *sources.L1Client     // L1 Client to fetch data from
	l2Driver  *driver.Driver        // L2 Engine to Sync
	l2Source  *sources.EngineClient // L2 Execution Engine RPC bindings
	server    *rpcServer            // RPC server hosting the rollup-node API
	p2pNode   *p2p.NodeP2P          // P2P node functionality
	p2pSigner p2p.Signer            // p2p gogssip application messages will be signed with this signer
	tracer    Tracer                // tracer to get events for testing/debugging
	runCfg    *RuntimeConfig        // runtime configurables

	safeDB closableSafeDB

	rollupHalt string // when to halt the rollup, disabled if empty

	pprofService *oppprof.Service
	metricsSrv   *httputil.HTTPServer

	// some resources cannot be stopped directly, like the p2p gossipsub router (not our design),
	// and depend on this ctx to be closed.
	resourcesCtx   context.Context
	resourcesClose context.CancelFunc

	// Indicates when it's safe to close data sources used by the runtimeConfig bg loader
	runtimeConfigReloaderDone chan struct{}

	closed atomic.Bool

	// cancels execution prematurely, e.g. to halt. This may be nil.
	cancel context.CancelCauseFunc
	halted atomic.Bool
}

// The OpNode handles incoming gossip
var _ p2p.GossipIn = (*OpNode)(nil)

// New creates a new OpNode instance.
// The provided ctx argument is for the span of initialization only;
// the node will immediately Stop(ctx) before finishing initialization if the context is canceled during initialization.
func New(ctx context.Context, cfg *Config, log log.Logger, snapshotLog log.Logger, appVersion string, m *metrics.Metrics) (*OpNode, error) {
	if err := cfg.Check(); err != nil {
		return nil, err
	}

	n := &OpNode{
		log:        log,
		appVersion: appVersion,
		metrics:    m,
		rollupHalt: cfg.RollupHalt,
		cancel:     cfg.Cancel,
	}
	// not a context leak, gossipsub is closed with a context.
	n.resourcesCtx, n.resourcesClose = context.WithCancel(context.Background())

	err := n.init(ctx, cfg, snapshotLog)
	if err != nil {
		log.Error("Error initializing the rollup node", "err", err)
		// ensure we always close the node resources if we fail to initialize the node.
		if closeErr := n.Stop(ctx); closeErr != nil {
			return nil, multierror.Append(err, closeErr)
		}
		return nil, err
	}
	return n, nil
}

func (n *OpNode) init(ctx context.Context, cfg *Config, snapshotLog log.Logger) error {
	n.log.Info("Initializing rollup node", "version", n.appVersion)
	if err := n.initTracer(ctx, cfg); err != nil {
		return fmt.Errorf("failed to init the trace: %w", err)
	}
	if err := n.initL1(ctx, cfg); err != nil {
		return fmt.Errorf("failed to init L1: %w", err)
	}
	if err := n.initL2(ctx, cfg, snapshotLog); err != nil {
		return fmt.Errorf("failed to init L2: %w", err)
	}
	if err := n.initRuntimeConfig(ctx, cfg); err != nil { // depends on L2, to signal initial runtime values to
		return fmt.Errorf("failed to init the runtime config: %w", err)
	}
	if err := n.initP2PSigner(ctx, cfg); err != nil {
		return fmt.Errorf("failed to init the P2P signer: %w", err)
	}
	if err := n.initP2P(ctx, cfg); err != nil {
		return fmt.Errorf("failed to init the P2P stack: %w", err)
	}
	// Only expose the server at the end, ensuring all RPC backend components are initialized.
	if err := n.initRPCServer(cfg); err != nil {
		return fmt.Errorf("failed to init the RPC server: %w", err)
	}
	if err := n.initMetricsServer(cfg); err != nil {
		return fmt.Errorf("failed to init the metrics server: %w", err)
	}
	n.metrics.RecordInfo(n.appVersion)
	n.metrics.RecordUp()
	n.initHeartbeat(cfg)
	if err := n.initPProf(cfg); err != nil {
		return fmt.Errorf("failed to init profiling: %w", err)
	}
	return nil
}

func (n *OpNode) initTracer(ctx context.Context, cfg *Config) error {
	if cfg.Tracer != nil {
		n.tracer = cfg.Tracer
	} else {
		n.tracer = new(noOpTracer)
	}
	return nil
}

func (n *OpNode) initL1(ctx context.Context, cfg *Config) error {
	l1Node, rpcCfg, err := cfg.L1.Setup(ctx, n.log, &cfg.Rollup)
	if err != nil {
		return fmt.Errorf("failed to get L1 RPC client: %w", err)
	}

	// Set the RethDB path in the EthClientConfig, if there is one configured.
	rpcCfg.EthClientConfig.RethDBPath = cfg.RethDBPath

	n.l1Source, err = sources.NewL1Client(
		client.NewInstrumentedRPC(l1Node, n.metrics), n.log, n.metrics.L1SourceCache, rpcCfg)
	if err != nil {
		return fmt.Errorf("failed to create L1 source: %w", err)
	}

	if err := cfg.Rollup.ValidateL1Config(ctx, n.l1Source); err != nil {
		return fmt.Errorf("failed to validate the L1 config: %w", err)
	}

	// Keep subscribed to the L1 heads, which keeps the L1 maintainer pointing to the best headers to sync
	n.l1HeadsSub = event.ResubscribeErr(time.Second*10, func(ctx context.Context, err error) (event.Subscription, error) {
		if err != nil {
			n.log.Warn("resubscribing after failed L1 subscription", "err", err)
		}
		return eth.WatchHeadChanges(ctx, n.l1Source, n.OnNewL1Head)
	})

	if fallbackClient, ok := l1Node.(*sources.FallbackClient); ok {
		fallbackClient.RegisterSubscribeFunc(func() (event.Subscription, error) {
			return eth.WatchHeadChanges(n.resourcesCtx, n.l1Source, n.OnNewL1Head)
		}, &n.l1HeadsSub)
		fallbackClient.RegisterMetrics(n.metrics)
	}
	go func() {
		err, ok := <-n.l1HeadsSub.Err()
		if !ok {
			return
		}
		n.log.Error("l1 heads subscription error", "err", err)
	}()

	// Poll for the safe L1 block and finalized block,
	// which only change once per epoch at most and may be delayed.
	n.l1SafeSub = eth.PollBlockChanges(n.log, n.l1Source, n.OnNewL1Safe, eth.Safe,
		cfg.L1EpochPollInterval, time.Second*10)
	n.l1FinalizedSub = eth.PollBlockChanges(n.log, n.l1Source, n.OnNewL1Finalized, eth.Finalized,
		cfg.L1EpochPollInterval, time.Second*10)
	return nil
}

func (n *OpNode) initRuntimeConfig(ctx context.Context, cfg *Config) error {
	// attempt to load runtime config, repeat N times
	n.runCfg = NewRuntimeConfig(n.log, n.l1Source, &cfg.Rollup)

	confDepth := cfg.Driver.VerifierConfDepth
	reload := func(ctx context.Context) (eth.L1BlockRef, error) {
		fetchCtx, fetchCancel := context.WithTimeout(ctx, time.Second*10)
		l1Head, err := n.l1Source.L1BlockRefByLabel(fetchCtx, eth.Unsafe)
		fetchCancel()
		if err != nil {
			n.log.Error("failed to fetch L1 head for runtime config initialization", "err", err)
			return eth.L1BlockRef{}, err
		}

		// Apply confirmation-distance
		blNum := l1Head.Number
		if blNum >= confDepth {
			blNum -= confDepth
		}
		fetchCtx, fetchCancel = context.WithTimeout(ctx, time.Second*10)
		confirmed, err := n.l1Source.L1BlockRefByNumber(fetchCtx, blNum)
		fetchCancel()
		if err != nil {
			n.log.Error("failed to fetch confirmed L1 block for runtime config loading", "err", err, "number", blNum)
			return eth.L1BlockRef{}, err
		}

		fetchCtx, fetchCancel = context.WithTimeout(ctx, time.Second*10)
		err = n.runCfg.Load(fetchCtx, confirmed)
		fetchCancel()
		if err != nil {
			n.log.Error("failed to fetch runtime config data", "err", err)
			return l1Head, err
		}

		err = n.handleProtocolVersionsUpdate(ctx)
		return l1Head, err
	}

	// initialize the runtime config before unblocking
	if _, err := retry.Do(ctx, 5, retry.Fixed(time.Second*10), func() (eth.L1BlockRef, error) {
		ref, err := reload(ctx)
		if errors.Is(err, errNodeHalt) { // don't retry on halt error
			err = nil
		}
		return ref, err
	}); err != nil {
		return fmt.Errorf("failed to load runtime configuration repeatedly, last error: %w", err)
	}

	// start a background loop, to keep reloading it at the configured reload interval
	reloader := func(ctx context.Context, reloadInterval time.Duration) {
		if reloadInterval <= 0 {
			n.log.Debug("not running runtime-config reloading background loop")
			return
		}
		ticker := time.NewTicker(reloadInterval)
		defer ticker.Stop()
		for {
			select {
			case <-ticker.C:
				// If the reload fails, we will try again the next interval.
				// Missing a runtime-config update is not critical, and we do not want to overwhelm the L1 RPC.
				l1Head, err := reload(ctx)
				if err != nil {
					if errors.Is(err, errNodeHalt) {
						n.halted.Store(true)
						if n.cancel != nil { // node cancellation is always available when started as CLI app
							n.cancel(errNodeHalt)
							return
						} else {
							n.log.Debug("opted to halt, but cannot halt node", "l1_head", l1Head)
						}
					} else {
						n.log.Warn("failed to reload runtime config", "err", err)
					}
				} else {
					n.log.Debug("reloaded runtime config", "l1_head", l1Head)
				}
			case <-ctx.Done():
				return
			}
		}
	}

	n.runtimeConfigReloaderDone = make(chan struct{})
	// Manages the lifetime of reloader. In order to safely Close the OpNode
	go func(ctx context.Context, reloadInterval time.Duration) {
		reloader(ctx, reloadInterval)
		close(n.runtimeConfigReloaderDone)
	}(n.resourcesCtx, cfg.RuntimeConfigReloadInterval) // this keeps running after initialization
	return nil
}

<<<<<<< HEAD
func (n *OpNode) initL1BlobClient(ctx context.Context, cfg *Config) (*sources.BSCBlobClient, error) {
	rpcClients, err := cfg.L1.SetupBlobClient(ctx, n.log)
	if err != nil {
		return nil, fmt.Errorf("failed to setup L1 blob client: %w", err)
	}
	instrumentedClients := make([]client.RPC, 0)
	for _, rpc := range rpcClients {
		instrumentedClients = append(instrumentedClients, client.NewInstrumentedRPC(rpc, n.metrics))
	}
	return sources.NewBSCBlobClient(instrumentedClients), nil
}

func (n *OpNode) initL1BeaconAPI(ctx context.Context, cfg *Config) error {
	// BSC use L1 client to fetch blobs
	return nil

	// If Ecotone upgrade is not scheduled yet, then there is no need for a Beacon API.
	if cfg.Rollup.EcotoneTime == nil {
		return nil
	}
	// Once the Ecotone upgrade is scheduled, we must have initialized the Beacon API settings.
	if cfg.Beacon == nil {
		return fmt.Errorf("missing L1 Beacon Endpoint configuration: this API is mandatory for Ecotone upgrade at t=%d", *cfg.Rollup.EcotoneTime)
	}

	// We always initialize a client. We will get an error on requests if the client does not work.
	// This way the op-node can continue non-L1 functionality when the user chooses to ignore the Beacon API requirement.
	beaconClient, fallbacks, err := cfg.Beacon.Setup(ctx, n.log)
	if err != nil {
		return fmt.Errorf("failed to setup L1 Beacon API client: %w", err)
	}
	beaconCfg := sources.L1BeaconClientConfig{
		FetchAllSidecars: cfg.Beacon.ShouldFetchAllSidecars(),
	}
	n.beacon = sources.NewL1BeaconClient(beaconClient, beaconCfg, fallbacks...)

	// Retry retrieval of the Beacon API version, to be more robust on startup against Beacon API connection issues.
	beaconVersion, missingEndpoint, err := retry.Do2[string, bool](ctx, 5, retry.Exponential(), func() (string, bool, error) {
		ctx, cancel := context.WithTimeout(ctx, time.Second*10)
		defer cancel()
		beaconVersion, err := n.beacon.GetVersion(ctx)
		if err != nil {
			if errors.Is(err, client.ErrNoEndpoint) {
				return "", true, nil // don't return an error, we do not have to retry when there is a config issue.
			}
			return "", false, err
		}
		return beaconVersion, false, nil
	})
	if missingEndpoint {
		// Allow the user to continue if they explicitly ignore the requirement of the endpoint.
		if cfg.Beacon.ShouldIgnoreBeaconCheck() {
			n.log.Warn("This endpoint is required for the Ecotone upgrade, but is missing, and configured to be ignored. " +
				"The node may be unable to retrieve EIP-4844 blobs data.")
			return nil
		} else {
			// If the client tells us the endpoint was not configured,
			// then explain why we need it, and what the user can do to ignore this.
			n.log.Error("The Ecotone upgrade requires a L1 Beacon API endpoint, to retrieve EIP-4844 blobs data. " +
				"This can be ignored with the --l1.beacon.ignore option, " +
				"but the node may be unable to sync from L1 without this endpoint.")
			return errors.New("missing L1 Beacon API endpoint")
		}
	} else if err != nil {
		if cfg.Beacon.ShouldIgnoreBeaconCheck() {
			n.log.Warn("Failed to check L1 Beacon API version, but configuration ignores results. "+
				"The node may be unable to retrieve EIP-4844 blobs data.", "err", err)
			return nil
		} else {
			return fmt.Errorf("failed to check L1 Beacon API version: %w", err)
		}
	} else {
		n.log.Info("Connected to L1 Beacon API, ready for EIP-4844 blobs retrieval.", "version", beaconVersion)
		return nil
	}
}

=======
>>>>>>> c7157c00
func (n *OpNode) initL2(ctx context.Context, cfg *Config, snapshotLog log.Logger) error {
	rpcClient, rpcCfg, err := cfg.L2.Setup(ctx, n.log, &cfg.Rollup)
	if err != nil {
		return fmt.Errorf("failed to setup L2 execution-engine RPC client: %w", err)
	}

	n.l2Source, err = sources.NewEngineClient(
		client.NewInstrumentedRPC(rpcClient, n.metrics), n.log, n.metrics.L2SourceCache, rpcCfg,
	)
	if err != nil {
		return fmt.Errorf("failed to create Engine client: %w", err)
	}

	if err := cfg.Rollup.ValidateL2Config(ctx, n.l2Source, cfg.Sync.SyncMode == sync.ELSync); err != nil {
		return err
	}

	var sequencerConductor conductor.SequencerConductor = &conductor.NoOpConductor{}
	if cfg.ConductorEnabled {
		sequencerConductor = NewConductorClient(cfg, n.log, n.metrics)
	}

	// if plasma is not explicitly activated in the node CLI, the config + any error will be ignored.
	rpCfg, err := cfg.Rollup.PlasmaConfig()
	if cfg.Plasma.Enabled && err != nil {
		return fmt.Errorf("failed to get plasma config: %w", err)
	}
	plasmaDA := plasma.NewPlasmaDA(n.log, cfg.Plasma, rpCfg, n.metrics.PlasmaMetrics)
	if cfg.SafeDBPath != "" {
		n.log.Info("Safe head database enabled", "path", cfg.SafeDBPath)
		safeDB, err := safedb.NewSafeDB(n.log, cfg.SafeDBPath)
		if err != nil {
			return fmt.Errorf("failed to create safe head database at %v: %w", cfg.SafeDBPath, err)
		}
		n.safeDB = safeDB
	} else {
		n.safeDB = safedb.Disabled
	}

	bscBlobClient, err := n.initL1BlobClient(ctx, cfg)
	if err != nil {
		return fmt.Errorf("failed to init bsc blob client: %w", err)
	}

	n.l2Driver = driver.NewDriver(&cfg.Driver, &cfg.Rollup, n.l2Source, n.l1Source, bscBlobClient, n, n, n.log, snapshotLog, n.metrics, cfg.ConfigPersistence, n.safeDB, &cfg.Sync, sequencerConductor, plasmaDA)
	return nil
}

func (n *OpNode) initRPCServer(cfg *Config) error {
	server, err := newRPCServer(&cfg.RPC, &cfg.Rollup, n.l2Source.L2Client, n.l2Driver, n.safeDB, n.log, n.appVersion, n.metrics)
	if err != nil {
		return err
	}
	if n.p2pNode != nil {
		server.EnableP2P(p2p.NewP2PAPIBackend(n.p2pNode, n.log, n.metrics))
	}
	if cfg.RPC.EnableAdmin {
		server.EnableAdminAPI(NewAdminAPI(n.l2Driver, n.metrics, n.log))
		n.log.Info("Admin RPC enabled")
	}
	n.log.Info("Starting JSON-RPC server")
	if err := server.Start(); err != nil {
		return fmt.Errorf("unable to start RPC server: %w", err)
	}
	n.server = server
	return nil
}

func (n *OpNode) initMetricsServer(cfg *Config) error {
	if !cfg.Metrics.Enabled {
		n.log.Info("metrics disabled")
		return nil
	}
	n.log.Debug("starting metrics server", "addr", cfg.Metrics.ListenAddr, "port", cfg.Metrics.ListenPort)
	metricsSrv, err := n.metrics.StartServer(cfg.Metrics.ListenAddr, cfg.Metrics.ListenPort)
	if err != nil {
		return fmt.Errorf("failed to start metrics server: %w", err)
	}
	n.log.Info("started metrics server", "addr", metricsSrv.Addr())
	n.metricsSrv = metricsSrv
	return nil
}

func (n *OpNode) initHeartbeat(cfg *Config) {
	if !cfg.Heartbeat.Enabled {
		return
	}
	var peerID string
	if cfg.P2P.Disabled() {
		peerID = "disabled"
	} else {
		peerID = n.P2P().Host().ID().String()
	}

	payload := &heartbeat.Payload{
		Version: version.Version,
		Meta:    version.Meta,
		Moniker: cfg.Heartbeat.Moniker,
		PeerID:  peerID,
		ChainID: cfg.Rollup.L2ChainID.Uint64(),
	}

	go func(url string) {
		if err := heartbeat.Beat(n.resourcesCtx, n.log, url, payload); err != nil {
			log.Error("heartbeat goroutine crashed", "err", err)
		}
	}(cfg.Heartbeat.URL)
}

func (n *OpNode) initPProf(cfg *Config) error {
	n.pprofService = oppprof.New(
		cfg.Pprof.ListenEnabled,
		cfg.Pprof.ListenAddr,
		cfg.Pprof.ListenPort,
		cfg.Pprof.ProfileType,
		cfg.Pprof.ProfileDir,
		cfg.Pprof.ProfileFilename,
	)

	if err := n.pprofService.Start(); err != nil {
		return fmt.Errorf("failed to start pprof service: %w", err)
	}

	return nil
}

func (n *OpNode) initP2P(ctx context.Context, cfg *Config) error {
	if cfg.P2P != nil {
		// TODO(protocol-quest/97): Use EL Sync instead of CL Alt sync for fetching missing blocks in the payload queue.
		p2pNode, err := p2p.NewNodeP2P(n.resourcesCtx, &cfg.Rollup, n.log, cfg.P2P, n, n.l2Source, n.runCfg, n.metrics, false)
		if err != nil || p2pNode == nil {
			return err
		}
		n.p2pNode = p2pNode
		if n.p2pNode.Dv5Udp() != nil {
			go n.p2pNode.DiscoveryProcess(n.resourcesCtx, n.log, &cfg.Rollup, cfg.P2P.TargetPeers())
		}
	}
	return nil
}

func (n *OpNode) initP2PSigner(ctx context.Context, cfg *Config) error {
	// the p2p signer setup is optional
	if cfg.P2PSigner == nil {
		return nil
	}
	// p2pSigner may still be nil, the signer setup may not create any signer, the signer is optional
	var err error
	n.p2pSigner, err = cfg.P2PSigner.SetupSigner(ctx)
	return err
}

func (n *OpNode) Start(ctx context.Context) error {
	n.log.Info("Starting execution engine driver")
	// start driving engine: sync blocks by deriving them from L1 and driving them into the engine
	if err := n.l2Driver.Start(); err != nil {
		n.log.Error("Could not start a rollup node", "err", err)
		return err
	}
	log.Info("Rollup node started")
	return nil
}

func (n *OpNode) OnNewL1Head(ctx context.Context, sig eth.L1BlockRef) {
	n.tracer.OnNewL1Head(ctx, sig)

	if n.l2Driver == nil {
		return
	}
	// Pass on the event to the L2 Engine
	ctx, cancel := context.WithTimeout(ctx, time.Second*10)
	defer cancel()
	if err := n.l2Driver.OnL1Head(ctx, sig); err != nil {
		n.log.Warn("failed to notify engine driver of L1 head change", "err", err)
	}
}

func (n *OpNode) OnNewL1Safe(ctx context.Context, sig eth.L1BlockRef) {
	if n.l2Driver == nil {
		return
	}
	// Pass on the event to the L2 Engine
	ctx, cancel := context.WithTimeout(ctx, time.Second*10)
	defer cancel()
	if err := n.l2Driver.OnL1Safe(ctx, sig); err != nil {
		n.log.Warn("failed to notify engine driver of L1 safe block change", "err", err)
	}
}

func (n *OpNode) OnNewL1Finalized(ctx context.Context, sig eth.L1BlockRef) {
	if n.l2Driver == nil {
		return
	}
	// Pass on the event to the L2 Engine
	ctx, cancel := context.WithTimeout(ctx, time.Second*10)
	defer cancel()
	if err := n.l2Driver.OnL1Finalized(ctx, sig); err != nil {
		n.log.Warn("failed to notify engine driver of L1 finalized block change", "err", err)
	}
}

func (n *OpNode) PublishL2Payload(ctx context.Context, envelope *eth.ExecutionPayloadEnvelope) error {
	n.tracer.OnPublishL2Payload(ctx, envelope)

	// publish to p2p, if we are running p2p at all
	if n.p2pNode != nil {
		payload := envelope.ExecutionPayload
		if n.p2pSigner == nil {
			return fmt.Errorf("node has no p2p signer, payload %s cannot be published", payload.ID())
		}
		n.log.Info("Publishing signed execution payload on p2p", "id", payload.ID())
		return n.p2pNode.GossipOut().PublishL2Payload(ctx, envelope, n.p2pSigner)
	}
	// if p2p is not enabled then we just don't publish the payload
	return nil
}

func (n *OpNode) OnUnsafeL2Payload(ctx context.Context, from peer.ID, envelope *eth.ExecutionPayloadEnvelope) error {
	// ignore if it's from ourselves
	if n.p2pNode != nil && from == n.p2pNode.Host().ID() {
		return nil
	}

	n.tracer.OnUnsafeL2Payload(ctx, from, envelope)

	n.log.Info("Received signed execution payload from p2p", "id", envelope.ExecutionPayload.ID(), "peer", from)

	// Pass on the event to the L2 Engine
	ctx, cancel := context.WithTimeout(ctx, time.Second*30)
	defer cancel()

	if err := n.l2Driver.OnUnsafeL2Payload(ctx, envelope); err != nil {
		n.log.Warn("failed to notify engine driver of new L2 payload", "err", err, "id", envelope.ExecutionPayload.ID())
	}

	return nil
}

func (n *OpNode) RequestL2Range(ctx context.Context, start, end eth.L2BlockRef) error {
	if n.p2pNode != nil && n.p2pNode.AltSyncEnabled() {
		if unixTimeStale(start.Time, 12*time.Hour) {
			n.log.Debug("ignoring request to sync L2 range, timestamp is too old for p2p", "start", start, "end", end, "start_time", start.Time)
			return nil
		}
		return n.p2pNode.RequestL2Range(ctx, start, end)
	}
	n.log.Debug("ignoring request to sync L2 range, no sync method available", "start", start, "end", end)
	return nil
}

// unixTimeStale returns true if the unix timestamp is before the current time minus the supplied duration.
func unixTimeStale(timestamp uint64, duration time.Duration) bool {
	return time.Unix(int64(timestamp), 0).Before(time.Now().Add(-1 * duration))
}

func (n *OpNode) P2P() p2p.Node {
	return n.p2pNode
}

func (n *OpNode) RuntimeConfig() ReadonlyRuntimeConfig {
	return n.runCfg
}

// Stop stops the node and closes all resources.
// If the provided ctx is expired, the node will accelerate the stop where possible, but still fully close.
func (n *OpNode) Stop(ctx context.Context) error {
	if n.closed.Load() {
		return ErrAlreadyClosed
	}

	var result *multierror.Error

	if n.server != nil {
		if err := n.server.Stop(ctx); err != nil {
			result = multierror.Append(result, fmt.Errorf("failed to close RPC server: %w", err))
		}
	}
	if n.p2pNode != nil {
		if err := n.p2pNode.Close(); err != nil {
			result = multierror.Append(result, fmt.Errorf("failed to close p2p node: %w", err))
		}
	}
	if n.p2pSigner != nil {
		if err := n.p2pSigner.Close(); err != nil {
			result = multierror.Append(result, fmt.Errorf("failed to close p2p signer: %w", err))
		}
	}

	if n.resourcesClose != nil {
		n.resourcesClose()
	}

	// stop L1 heads feed
	if n.l1HeadsSub != nil {
		n.l1HeadsSub.Unsubscribe()
	}
	// stop polling for L1 safe-head changes
	if n.l1SafeSub != nil {
		n.l1SafeSub.Unsubscribe()
	}
	// stop polling for L1 finalized-head changes
	if n.l1FinalizedSub != nil {
		n.l1FinalizedSub.Unsubscribe()
	}

	// close L2 driver
	if n.l2Driver != nil {
		if err := n.l2Driver.Close(); err != nil {
			result = multierror.Append(result, fmt.Errorf("failed to close L2 engine driver cleanly: %w", err))
		}
	}

	if n.safeDB != nil {
		if err := n.safeDB.Close(); err != nil {
			result = multierror.Append(result, fmt.Errorf("failed to close safe head db: %w", err))
		}
	}

	// Wait for the runtime config loader to be done using the data sources before closing them
	if n.runtimeConfigReloaderDone != nil {
		<-n.runtimeConfigReloaderDone
	}

	// close L2 engine RPC client
	if n.l2Source != nil {
		n.l2Source.Close()
	}

	// close L1 data source
	if n.l1Source != nil {
		n.l1Source.Close()
	}

	if result == nil { // mark as closed if we successfully fully closed
		n.closed.Store(true)
	}

	if n.halted.Load() {
		// if we had a halt upon initialization, idle for a while, with open metrics, to prevent a rapid restart-loop
		tim := time.NewTimer(time.Minute * 5)
		n.log.Warn("halted, idling to avoid immediate shutdown repeats")
		defer tim.Stop()
		select {
		case <-tim.C:
		case <-ctx.Done():
		}
	}

	// Close metrics and pprof only after we are done idling
	if n.pprofService != nil {
		if err := n.pprofService.Stop(ctx); err != nil {
			result = multierror.Append(result, fmt.Errorf("failed to close pprof server: %w", err))
		}
	}
	if n.metricsSrv != nil {
		if err := n.metricsSrv.Stop(ctx); err != nil {
			result = multierror.Append(result, fmt.Errorf("failed to close metrics server: %w", err))
		}
	}

	return result.ErrorOrNil()
}

func (n *OpNode) Stopped() bool {
	return n.closed.Load()
}

func (n *OpNode) HTTPEndpoint() string {
	if n.server == nil {
		return ""
	}
	return fmt.Sprintf("http://%s", n.server.Addr().String())
}<|MERGE_RESOLUTION|>--- conflicted
+++ resolved
@@ -304,86 +304,6 @@
 	return nil
 }
 
-<<<<<<< HEAD
-func (n *OpNode) initL1BlobClient(ctx context.Context, cfg *Config) (*sources.BSCBlobClient, error) {
-	rpcClients, err := cfg.L1.SetupBlobClient(ctx, n.log)
-	if err != nil {
-		return nil, fmt.Errorf("failed to setup L1 blob client: %w", err)
-	}
-	instrumentedClients := make([]client.RPC, 0)
-	for _, rpc := range rpcClients {
-		instrumentedClients = append(instrumentedClients, client.NewInstrumentedRPC(rpc, n.metrics))
-	}
-	return sources.NewBSCBlobClient(instrumentedClients), nil
-}
-
-func (n *OpNode) initL1BeaconAPI(ctx context.Context, cfg *Config) error {
-	// BSC use L1 client to fetch blobs
-	return nil
-
-	// If Ecotone upgrade is not scheduled yet, then there is no need for a Beacon API.
-	if cfg.Rollup.EcotoneTime == nil {
-		return nil
-	}
-	// Once the Ecotone upgrade is scheduled, we must have initialized the Beacon API settings.
-	if cfg.Beacon == nil {
-		return fmt.Errorf("missing L1 Beacon Endpoint configuration: this API is mandatory for Ecotone upgrade at t=%d", *cfg.Rollup.EcotoneTime)
-	}
-
-	// We always initialize a client. We will get an error on requests if the client does not work.
-	// This way the op-node can continue non-L1 functionality when the user chooses to ignore the Beacon API requirement.
-	beaconClient, fallbacks, err := cfg.Beacon.Setup(ctx, n.log)
-	if err != nil {
-		return fmt.Errorf("failed to setup L1 Beacon API client: %w", err)
-	}
-	beaconCfg := sources.L1BeaconClientConfig{
-		FetchAllSidecars: cfg.Beacon.ShouldFetchAllSidecars(),
-	}
-	n.beacon = sources.NewL1BeaconClient(beaconClient, beaconCfg, fallbacks...)
-
-	// Retry retrieval of the Beacon API version, to be more robust on startup against Beacon API connection issues.
-	beaconVersion, missingEndpoint, err := retry.Do2[string, bool](ctx, 5, retry.Exponential(), func() (string, bool, error) {
-		ctx, cancel := context.WithTimeout(ctx, time.Second*10)
-		defer cancel()
-		beaconVersion, err := n.beacon.GetVersion(ctx)
-		if err != nil {
-			if errors.Is(err, client.ErrNoEndpoint) {
-				return "", true, nil // don't return an error, we do not have to retry when there is a config issue.
-			}
-			return "", false, err
-		}
-		return beaconVersion, false, nil
-	})
-	if missingEndpoint {
-		// Allow the user to continue if they explicitly ignore the requirement of the endpoint.
-		if cfg.Beacon.ShouldIgnoreBeaconCheck() {
-			n.log.Warn("This endpoint is required for the Ecotone upgrade, but is missing, and configured to be ignored. " +
-				"The node may be unable to retrieve EIP-4844 blobs data.")
-			return nil
-		} else {
-			// If the client tells us the endpoint was not configured,
-			// then explain why we need it, and what the user can do to ignore this.
-			n.log.Error("The Ecotone upgrade requires a L1 Beacon API endpoint, to retrieve EIP-4844 blobs data. " +
-				"This can be ignored with the --l1.beacon.ignore option, " +
-				"but the node may be unable to sync from L1 without this endpoint.")
-			return errors.New("missing L1 Beacon API endpoint")
-		}
-	} else if err != nil {
-		if cfg.Beacon.ShouldIgnoreBeaconCheck() {
-			n.log.Warn("Failed to check L1 Beacon API version, but configuration ignores results. "+
-				"The node may be unable to retrieve EIP-4844 blobs data.", "err", err)
-			return nil
-		} else {
-			return fmt.Errorf("failed to check L1 Beacon API version: %w", err)
-		}
-	} else {
-		n.log.Info("Connected to L1 Beacon API, ready for EIP-4844 blobs retrieval.", "version", beaconVersion)
-		return nil
-	}
-}
-
-=======
->>>>>>> c7157c00
 func (n *OpNode) initL2(ctx context.Context, cfg *Config, snapshotLog log.Logger) error {
 	rpcClient, rpcCfg, err := cfg.L2.Setup(ctx, n.log, &cfg.Rollup)
 	if err != nil {
